--- conflicted
+++ resolved
@@ -26,8 +26,4 @@
 .env
 .DS_Store
 .envrc
-<<<<<<< HEAD
-*.db
-=======
-.state/
->>>>>>> 2a45f8cb
+.state/