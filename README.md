# python.org

[![Build Status](https://travis-ci.org/python/pythondotorg.png?branch=master)](https://travis-ci.org/python/pythondotorg)

### General information

<<<<<<< HEAD
Getting going
-------------

Requires :sparkles:Python 3.3!:sparkles: (`brew install python3`)

You'll want a virtualenv. Python 3.3 actually includes virtualenv built-in,
so you can do:

    $ pyvenv-3.3 <env> (give your env a name, doesn't matter what it is)
    $ source <env>/bin/activate
    (etc)

But you can also use your existing virtualenv/wrapper:

    $ mkvirtualenv --python=python3.3 <env>

For anyone having trouble (most of you will not) this article was very helpful: http://www.marinamele.com/2014/07/install-python3-on-mac-os-x-and-use-virtualenv-and-virtualenvwrapper.html

And then it's the standard:

    $ pip install -r requirements.txt
    $ ./manage.py syncdb

You may need to specify the pip version, even with the virtualenv activated:

    $ pip-3.3 install -r requirements.txt

This expects a local database named "python.org". If you need to change it:

    $ export DATABASE_URL=postgres://user:pass@host:port/dbname

To compile and compress static media, you will need compass and yui-compressor:

    $ gem install bundler
    $ bundle install
    $ brew install yuicompressor

NOTE: On OSX you may need to adjust your PATH to be able to find the sass binary, etc.

### Python 3.3 and OSX 10.8.2

Homebrew's recipe for python3.3 has some difficulty installing distribute
and pip in a virtualenv. The [python.org installer for OSX](http://www.python.org/download/)
may work better, if you're having trouble.


Running tests
-------------

    $ pip install -r dev-requirements.txt
    $ coverage run manage.py test
    $ coverage report

Generate an HTML report with `coverage html` if you like.


Troubleshooting
---------------

If you hit an error getting this repo setup, file a pull request with helpful information so others don't have similar problems.

### Freetype not found

    _imagingft.c:60:10: fatal error: 'freetype/fterrors.h' file not found
    #include <freetype/fterrors.h>
             ^
    1 error generated.
    error: command 'clang' failed with exit status 1

If you've installed freetype (`brew install freetype`), you may need
to symlink version 2 into location for version 1 as mentioned by [this
Stack Overflow
question](http://stackoverflow.com/questions/20325473/error-installing-python-image-library-using-pip-on-mac-os-x-10-9).

Freetype 2.5.3 is known to work with this repository.

    ln -s /usr/local/include/freetype2 /usr/local/include/freetype


------------


Cheatsheet for Front End devs that know enough to be dangerous
-------------

But not really enough to remember all these CLI commands by heart.

### Spinning up a VM

1. Open Terminal.app
2. `cd ~/github/python`
3. `source ENV/bin/activate`
4. Maybe you need to install requirements? `pip install -r requirements.txt`
5. `export DATABASE_URL="postgres://localhost/python.org"`
6. `./manage.py runserver 0.0.0.0:8000` (or whatever port you run at)

### Nuke the DB!

1. Do steps 1-4 above.
2. `export PATH="/Applications/Postgres.app/Contents/MacOS/bin:$PATH"`
3. `dropdb python.org`
4. `createdb python.org`
5. `./manage.py syncdb`
6. `./manage.py migrate`
7. Install data below if you like.

### Other Useful Commands

Create a super user (for a new DB):
`./manage.py createsuperuser`

Import calendars:
`./manage.py import_ics_calendars`

Want to save some data from your DB before nuking it, and then load it back in?
`./manage.py dumpdata --format=json --indent=4 [app-name] > fixtures/[app-name].json`

Load a specific fixture:
`./manage.py loaddata fixtures/[name].json`

Load all fixture files:
`find ./fixtures -name "*.json" -exec ./manage.py loaddata {} \;`

List All the active DBs:
`psql -U postgres -c -l`
esq from window... `q`

If Postgres can't connect to your localhost DB, put this in `pydotorg/settings/local.py`:
```
DATABASES = {
    'default': dj_database_url.config(default='postgres://localhost:{port#}/{DBName, probably python.org}')
}
```

Go into PSQL and dump a DB backup:
```
cd /Applications/Postgres.app/Contents/MacOS/bin
./pg_dump <db_name> > path/to/file.name
./pg_dump python.org > ~/github/python/development.dump
```

Reload a DB dump from a file:
```
./pg_restore -d <db_name> <path-to-file>
./pg_restore --clean -d python.org ~/github/python/preview.dump
```

See here for the `--clean` methods http://www.postgresql.org/docs/9.2/static/app-pgrestore.html
=======
* Source code: https://github.com/python/pythondotorg
* Issue tracker: https://github.com/python/pythondotorg/issues
* Documentation: https://pythondotorg.readthedocs.org/
* Mailing list: [pydotorg-www](https://mail.python.org/mailman/listinfo/pydotorg-www)
* IRC: `#pydotorg` on Freenode
* Staging site: https://staging.python.org/ (`master` branch)
* License: Apache License
>>>>>>> f7b996e2
<|MERGE_RESOLUTION|>--- conflicted
+++ resolved
@@ -4,161 +4,10 @@
 
 ### General information
 
-<<<<<<< HEAD
-Getting going
--------------
-
-Requires :sparkles:Python 3.3!:sparkles: (`brew install python3`)
-
-You'll want a virtualenv. Python 3.3 actually includes virtualenv built-in,
-so you can do:
-
-    $ pyvenv-3.3 <env> (give your env a name, doesn't matter what it is)
-    $ source <env>/bin/activate
-    (etc)
-
-But you can also use your existing virtualenv/wrapper:
-
-    $ mkvirtualenv --python=python3.3 <env>
-
-For anyone having trouble (most of you will not) this article was very helpful: http://www.marinamele.com/2014/07/install-python3-on-mac-os-x-and-use-virtualenv-and-virtualenvwrapper.html
-
-And then it's the standard:
-
-    $ pip install -r requirements.txt
-    $ ./manage.py syncdb
-
-You may need to specify the pip version, even with the virtualenv activated:
-
-    $ pip-3.3 install -r requirements.txt
-
-This expects a local database named "python.org". If you need to change it:
-
-    $ export DATABASE_URL=postgres://user:pass@host:port/dbname
-
-To compile and compress static media, you will need compass and yui-compressor:
-
-    $ gem install bundler
-    $ bundle install
-    $ brew install yuicompressor
-
-NOTE: On OSX you may need to adjust your PATH to be able to find the sass binary, etc.
-
-### Python 3.3 and OSX 10.8.2
-
-Homebrew's recipe for python3.3 has some difficulty installing distribute
-and pip in a virtualenv. The [python.org installer for OSX](http://www.python.org/download/)
-may work better, if you're having trouble.
-
-
-Running tests
--------------
-
-    $ pip install -r dev-requirements.txt
-    $ coverage run manage.py test
-    $ coverage report
-
-Generate an HTML report with `coverage html` if you like.
-
-
-Troubleshooting
----------------
-
-If you hit an error getting this repo setup, file a pull request with helpful information so others don't have similar problems.
-
-### Freetype not found
-
-    _imagingft.c:60:10: fatal error: 'freetype/fterrors.h' file not found
-    #include <freetype/fterrors.h>
-             ^
-    1 error generated.
-    error: command 'clang' failed with exit status 1
-
-If you've installed freetype (`brew install freetype`), you may need
-to symlink version 2 into location for version 1 as mentioned by [this
-Stack Overflow
-question](http://stackoverflow.com/questions/20325473/error-installing-python-image-library-using-pip-on-mac-os-x-10-9).
-
-Freetype 2.5.3 is known to work with this repository.
-
-    ln -s /usr/local/include/freetype2 /usr/local/include/freetype
-
-
-------------
-
-
-Cheatsheet for Front End devs that know enough to be dangerous
--------------
-
-But not really enough to remember all these CLI commands by heart.
-
-### Spinning up a VM
-
-1. Open Terminal.app
-2. `cd ~/github/python`
-3. `source ENV/bin/activate`
-4. Maybe you need to install requirements? `pip install -r requirements.txt`
-5. `export DATABASE_URL="postgres://localhost/python.org"`
-6. `./manage.py runserver 0.0.0.0:8000` (or whatever port you run at)
-
-### Nuke the DB!
-
-1. Do steps 1-4 above.
-2. `export PATH="/Applications/Postgres.app/Contents/MacOS/bin:$PATH"`
-3. `dropdb python.org`
-4. `createdb python.org`
-5. `./manage.py syncdb`
-6. `./manage.py migrate`
-7. Install data below if you like.
-
-### Other Useful Commands
-
-Create a super user (for a new DB):
-`./manage.py createsuperuser`
-
-Import calendars:
-`./manage.py import_ics_calendars`
-
-Want to save some data from your DB before nuking it, and then load it back in?
-`./manage.py dumpdata --format=json --indent=4 [app-name] > fixtures/[app-name].json`
-
-Load a specific fixture:
-`./manage.py loaddata fixtures/[name].json`
-
-Load all fixture files:
-`find ./fixtures -name "*.json" -exec ./manage.py loaddata {} \;`
-
-List All the active DBs:
-`psql -U postgres -c -l`
-esq from window... `q`
-
-If Postgres can't connect to your localhost DB, put this in `pydotorg/settings/local.py`:
-```
-DATABASES = {
-    'default': dj_database_url.config(default='postgres://localhost:{port#}/{DBName, probably python.org}')
-}
-```
-
-Go into PSQL and dump a DB backup:
-```
-cd /Applications/Postgres.app/Contents/MacOS/bin
-./pg_dump <db_name> > path/to/file.name
-./pg_dump python.org > ~/github/python/development.dump
-```
-
-Reload a DB dump from a file:
-```
-./pg_restore -d <db_name> <path-to-file>
-./pg_restore --clean -d python.org ~/github/python/preview.dump
-```
-
-See here for the `--clean` methods http://www.postgresql.org/docs/9.2/static/app-pgrestore.html
-=======
 * Source code: https://github.com/python/pythondotorg
 * Issue tracker: https://github.com/python/pythondotorg/issues
 * Documentation: https://pythondotorg.readthedocs.org/
 * Mailing list: [pydotorg-www](https://mail.python.org/mailman/listinfo/pydotorg-www)
 * IRC: `#pydotorg` on Freenode
 * Staging site: https://staging.python.org/ (`master` branch)
-* License: Apache License
->>>>>>> f7b996e2
+* License: Apache License