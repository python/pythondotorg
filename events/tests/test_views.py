import datetime

from django.contrib.auth import get_user_model
from django.core import mail
from django.urls import reverse, reverse_lazy
from django.test import TestCase
from django.utils import timezone

from ..models import Calendar, Event, EventCategory, EventLocation, RecurringRule, OccurringRule
from ..templatetags.events import get_events_upcoming
from users.factories import UserFactory


class EventsViewsTests(TestCase):
    @classmethod
    def setUpTestData(cls):
        cls.user = get_user_model().objects.create_user(username='username', password='password')
        cls.calendar = Calendar.objects.create(creator=cls.user, slug="test-calendar")
        cls.event = Event.objects.create(creator=cls.user, calendar=cls.calendar)
        cls.event_past = Event.objects.create(title='Past Event', creator=cls.user, calendar=cls.calendar)
        cls.event_single_day = Event.objects.create(title="Single Day Event", creator=cls.user, calendar=cls.calendar)
        cls.event_starts_at_future_year = Event.objects.create(title='Event Starts Following Year',
                                                               creator=cls.user, calendar=cls.calendar)
        cls.event_ends_at_future_year = Event.objects.create(title='Event Ends Following Year',
                                                             creator=cls.user, calendar=cls.calendar)

        cls.now = timezone.now()

        recurring_time_dtstart = cls.now + datetime.timedelta(days=3)
        recurring_time_dtend = recurring_time_dtstart + datetime.timedelta(days=5)

        cls.rule = RecurringRule.objects.create(
            event=cls.event,
            begin=recurring_time_dtstart,
            finish=recurring_time_dtend,
        )
        cls.rule_past = RecurringRule.objects.create(
            event=cls.event_past,
            begin=cls.now - datetime.timedelta(days=2),
            finish=cls.now - datetime.timedelta(days=1),
        )
        cls.rule_single_day = OccurringRule.objects.create(
            event=cls.event_single_day,
            dt_start=recurring_time_dtstart,
            dt_end=recurring_time_dtstart
        )
        cls.rule_future_start_year = OccurringRule.objects.create(
            event=cls.event_starts_at_future_year,
            dt_start=recurring_time_dtstart + datetime.timedelta(weeks=52),
            dt_end=recurring_time_dtstart + datetime.timedelta(weeks=53),
        )
        cls.rule_future_end_year = OccurringRule.objects.create(
            event=cls.event_ends_at_future_year,
            dt_start=recurring_time_dtstart,
            dt_end=recurring_time_dtend + datetime.timedelta(weeks=52)
        )

    def tearDown(self) -> None:
        from django.core.cache import cache
        cache.clear()

        # Future event
        cls.future_event = Event.objects.create(title='Future Event', creator=cls.user, calendar=cls.calendar, featured=True)
        RecurringRule.objects.create(
            event=cls.future_event,
            begin=cls.now + datetime.timedelta(days=1),
            finish=cls.now + datetime.timedelta(days=2),
        )

        # Happening now event
        cls.current_event = Event.objects.create(title='Current Event', creator=cls.user, calendar=cls.calendar)
        RecurringRule.objects.create(
            event=cls.current_event,
            begin=cls.now - datetime.timedelta(hours=1),
            finish=cls.now + datetime.timedelta(hours=1),
        )

        # Just missed event
        cls.just_missed_event = Event.objects.create(title='Just Missed Event', creator=cls.user, calendar=cls.calendar)
        RecurringRule.objects.create(
            event=cls.just_missed_event,
            begin=cls.now - datetime.timedelta(hours=3),
            finish=cls.now - datetime.timedelta(hours=1),
        )

        # Past event
        cls.past_event = Event.objects.create(title='Past Event', creator=cls.user, calendar=cls.calendar)
        RecurringRule.objects.create(
            event=cls.past_event,
            begin=cls.now - datetime.timedelta(days=2),
            finish=cls.now - datetime.timedelta(days=1),
        )

    def test_events_homepage(self):
        url = reverse('events:events')
        response = self.client.get(url)
        events = response.context['object_list']
        event_titles = [event.title for event in events]

        self.assertEqual(response.status_code, 200)
<<<<<<< HEAD
        self.assertEqual(len(response.context['object_list']), 4)
        self.assertIn(Event.objects.last().title, response.content.decode())
=======
        self.assertEqual(len(events), 6)

        self.assertIn('Future Event', event_titles)
        self.assertIn('Current Event', event_titles)
        self.assertIn('Past Event', event_titles)
>>>>>>> fa18e78c

    def test_calendar_list(self):
        calendars_count = Calendar.objects.count()
        url = reverse('events:calendar_list')
        response = self.client.get(url)

        self.assertEqual(response.status_code, 200)
        self.assertEqual(len(response.context['object_list']), calendars_count)

    def test_event_list(self):
        url = reverse('events:event_list', kwargs={"calendar_slug": self.calendar.slug})
        response = self.client.get(url)

        self.assertEqual(response.status_code, 200)
<<<<<<< HEAD
        self.assertEqual(len(response.context['object_list']), 4)
=======
        self.assertEqual(len(response.context['object_list']), 3)
>>>>>>> fa18e78c

        url = reverse('events:event_list_past', kwargs={"calendar_slug": 'unexisting'})
        response = self.client.get(url)

        self.assertEqual(response.status_code, 404)

    def test_event_list_past(self):
        url = reverse('events:event_list_past', kwargs={"calendar_slug": self.calendar.slug})
        response = self.client.get(url)

        self.assertEqual(response.status_code, 200)
        self.assertEqual(len(response.context['object_list']), 4)

    def test_event_list_category(self):
        category = EventCategory.objects.create(
            name='Sprints',
            slug='sprints',
            calendar=self.calendar
        )
        self.event.categories.add(category)
        url = reverse('events:eventlist_category', kwargs={'calendar_slug': self.calendar.slug, 'slug': category.slug})
        response = self.client.get(url)

        self.assertEqual(response.status_code, 200)
        self.assertEqual(response.context['object'], category)
        self.assertEqual(len(response.context['object_list']), 1)
        self.assertEqual(len(response.context['event_categories']), 1)

    def test_event_list_location(self):
        venue = EventLocation.objects.create(
            name='PSF HQ',
            calendar=self.calendar
        )
        self.event.venue = venue
        self.event.save()
        url = reverse('events:eventlist_location', kwargs={'calendar_slug': self.calendar.slug, 'pk': venue.pk})
        response = self.client.get(url)

        self.assertEqual(response.status_code, 200)
        self.assertEqual(response.context['object'], venue)
        self.assertEqual(len(response.context['object_list']), 1)
        self.assertEqual(len(response.context['event_locations']), 1)

        url = reverse('events:eventlist_location', kwargs={'calendar_slug': self.calendar.slug, 'pk': 1234})
        response = self.client.get(url)

        self.assertEqual(response.status_code, 404)

    def test_event_list_date(self):
        dt = self.now - datetime.timedelta(days=2)
        url = reverse('events:eventlist_date', kwargs={
            'calendar_slug': self.calendar.slug,
            'year': dt.year,
            'month': "%02d" % dt.month,
            'day': "%02d" % dt.day,
        })
        response = self.client.get(url)
        self.assertEqual(response.status_code, 200)
        self.assertEqual(response.context['object'], dt.date())
<<<<<<< HEAD
        self.assertEqual(len(response.context['object_list']), 5)
=======
        self.assertEqual(len(response.context['object_list']), 6)
>>>>>>> fa18e78c

    def test_eventlocation_list(self):
        venue = EventLocation.objects.create(
            name='PSF HQ',
            calendar=self.calendar
        )
        self.event.venue = venue
        self.event.save()
        url = reverse('events:eventlocation_list', kwargs={'calendar_slug': self.calendar.slug})
        response = self.client.get(url)

        self.assertEqual(response.status_code, 200)
        self.assertIn(venue, response.context['object_list'])

    def test_eventcategory_list(self):
        category = EventCategory.objects.create(
            name='Sprints',
            slug='sprints',
            calendar=self.calendar
        )
        self.event.categories.add(category)
        url = reverse('events:eventcategory_list', kwargs={'calendar_slug': self.calendar.slug})
        response = self.client.get(url)

        self.assertEqual(response.status_code, 200)
        self.assertIn(category, response.context['object_list'])

    def test_event_detail(self):
        url = reverse('events:event_detail', kwargs={'calendar_slug': self.calendar.slug, 'pk': self.event.pk})
        response = self.client.get(url)

        self.assertEqual(response.status_code, 200)
        self.assertEqual(self.event, response.context['object'])

    def test_upcoming_tag(self):
<<<<<<< HEAD
        self.assertEqual(len(get_events_upcoming()), 4)
        self.assertEqual(len(get_events_upcoming(only_featured=True)), 0)
        self.rule.begin = self.now - datetime.timedelta(days=3)
        self.rule.finish = self.now - datetime.timedelta(days=2)
        self.rule.save()
        self.assertEqual(len(get_events_upcoming()), 3)
=======
        self.assertEqual(len(get_events_upcoming()), 3)
        self.assertEqual(len(get_events_upcoming(only_featured=True)), 1)
        self.rule.begin = self.now - datetime.timedelta(days=3)
        self.rule.finish = self.now - datetime.timedelta(days=2)
        self.rule.save()
        self.assertEqual(len(get_events_upcoming()), 2)

    def test_context_data(self):
        url = reverse("events:events")
        response = self.client.get(url)

        self.assertIn("events_just_missed", response.context)
        self.assertIn("upcoming_events", response.context)
        self.assertIn("events_now", response.context)
>>>>>>> fa18e78c

    def test_event_starting_future_year_displays_relevant_year(self):
        event = self.event_starts_at_future_year
        url = reverse('events:events')
        response = self.client.get(url)
        self.assertIn(
            f'<span id="start-{event.id}">',
            response.content.decode()
        )

    def test_event_ending_future_year_displays_relevant_year(self):
        event = self.event_ends_at_future_year
        url = reverse('events:events')
        response = self.client.get(url)
        self.assertIn(
            f'<span id="end-{event.id}">',
            response.content.decode()
        )

    def test_events_scheduled_current_year_does_not_display_current_year(self):
        event = self.event_single_day
        url = reverse('events:events')
        response = self.client.get(url)
        self.assertIn(  # start date
            f'<span id="start-{event.id}" class="say-no-more">',
            response.content.decode()
        )

class EventSubmitTests(TestCase):
    event_submit_url = reverse_lazy('events:event_submit')

    @classmethod
    def setUpTestData(cls):
        cls.user = UserFactory(password='password')
        cls.post_data = {
            'event_name': 'PyConES17',
            'event_type': 'conference',
            'python_focus': 'Country-wide conference',
            'expected_attendees': '500',
            'location': 'Complejo San Francisco, Caceres, Spain',
            'date_from': '2017-9-22',
            'date_to': '2017-9-24',
            'recurrence': 'None',
            'link': 'https://2017.es.pycon.org/en/',
            'description': 'A conference no one can afford to miss',
        }

    def user_login(self):
        self.client.login(username=self.user.username, password='password')

    def test_submit_not_logged_in_is_redirected(self):
        response = self.client.post(self.event_submit_url, self.post_data)
        self.assertEqual(response.status_code, 302)
        self.assertRedirects(response, '/accounts/login/?next=/events/submit/')

    def test_submit_without_data_is_rejected(self):
        self.user_login()
        response = self.client.post(self.event_submit_url, {})
        # On invalid data, Django will return 200 with the
        # fields marked as error.
        self.assertEqual(response.status_code, 200)
        self.assertEqual(len(mail.outbox), 0)

    def test_submit_success_sends_email(self):
        self.user_login()
        response = self.client.post(self.event_submit_url, self.post_data)
        self.assertEqual(response.status_code, 302)
        self.assertRedirects(response, reverse('events:event_thanks'))
        self.assertEqual(len(mail.outbox), 1)
        self.assertEqual(
            mail.outbox[0].subject,
            'New event submission: "{}"'.format(self.post_data['event_name'])
        )

    def test_badheadererror(self):
        self.user_login()
        post_data = self.post_data.copy()
        post_data['event_name'] = 'invalid\ntitle'
        response = self.client.post(
            self.event_submit_url, post_data, follow=True
        )
        self.assertEqual(response.status_code, 200)
        messages = list(response.context['messages'])
        self.assertEqual(len(messages), 1)
        self.assertEqual(messages[0].message, 'Invalid header found.')<|MERGE_RESOLUTION|>--- conflicted
+++ resolved
@@ -19,9 +19,9 @@
         cls.event = Event.objects.create(creator=cls.user, calendar=cls.calendar)
         cls.event_past = Event.objects.create(title='Past Event', creator=cls.user, calendar=cls.calendar)
         cls.event_single_day = Event.objects.create(title="Single Day Event", creator=cls.user, calendar=cls.calendar)
-        cls.event_starts_at_future_year = Event.objects.create(title='Event Starts Following Year',
+        cls.event_starts_at_future_year = Event.objects.create(title='Event Starting Following Year',
                                                                creator=cls.user, calendar=cls.calendar)
-        cls.event_ends_at_future_year = Event.objects.create(title='Event Ends Following Year',
+        cls.event_ends_at_future_year = Event.objects.create(title='Event Ending Following Year',
                                                              creator=cls.user, calendar=cls.calendar)
 
         cls.now = timezone.now()
@@ -39,26 +39,6 @@
             begin=cls.now - datetime.timedelta(days=2),
             finish=cls.now - datetime.timedelta(days=1),
         )
-        cls.rule_single_day = OccurringRule.objects.create(
-            event=cls.event_single_day,
-            dt_start=recurring_time_dtstart,
-            dt_end=recurring_time_dtstart
-        )
-        cls.rule_future_start_year = OccurringRule.objects.create(
-            event=cls.event_starts_at_future_year,
-            dt_start=recurring_time_dtstart + datetime.timedelta(weeks=52),
-            dt_end=recurring_time_dtstart + datetime.timedelta(weeks=53),
-        )
-        cls.rule_future_end_year = OccurringRule.objects.create(
-            event=cls.event_ends_at_future_year,
-            dt_start=recurring_time_dtstart,
-            dt_end=recurring_time_dtend + datetime.timedelta(weeks=52)
-        )
-
-    def tearDown(self) -> None:
-        from django.core.cache import cache
-        cache.clear()
-
         # Future event
         cls.future_event = Event.objects.create(title='Future Event', creator=cls.user, calendar=cls.calendar, featured=True)
         RecurringRule.objects.create(
@@ -91,6 +71,22 @@
             finish=cls.now - datetime.timedelta(days=1),
         )
 
+        cls.rule_single_day = OccurringRule.objects.create(
+            event=cls.event_single_day,
+            dt_start=recurring_time_dtstart,
+            dt_end=recurring_time_dtstart
+        )
+        cls.rule_future_start_year = OccurringRule.objects.create(
+            event=cls.event_starts_at_future_year,
+            dt_start=recurring_time_dtstart + datetime.timedelta(weeks=52),
+            dt_end=recurring_time_dtstart + datetime.timedelta(weeks=53),
+        )
+        cls.rule_future_end_year = OccurringRule.objects.create(
+            event=cls.event_ends_at_future_year,
+            dt_start=recurring_time_dtstart,
+            dt_end=recurring_time_dtend + datetime.timedelta(weeks=52)
+        )
+
     def test_events_homepage(self):
         url = reverse('events:events')
         response = self.client.get(url)
@@ -98,16 +94,13 @@
         event_titles = [event.title for event in events]
 
         self.assertEqual(response.status_code, 200)
-<<<<<<< HEAD
-        self.assertEqual(len(response.context['object_list']), 4)
-        self.assertIn(Event.objects.last().title, response.content.decode())
-=======
-        self.assertEqual(len(events), 6)
+        self.assertEqual(len(events), 9)
 
         self.assertIn('Future Event', event_titles)
         self.assertIn('Current Event', event_titles)
         self.assertIn('Past Event', event_titles)
->>>>>>> fa18e78c
+        self.assertIn('Event Starting Following Year', event_titles)
+        self.assertIn('Event Ending Following Year', event_titles)
 
     def test_calendar_list(self):
         calendars_count = Calendar.objects.count()
@@ -122,11 +115,7 @@
         response = self.client.get(url)
 
         self.assertEqual(response.status_code, 200)
-<<<<<<< HEAD
-        self.assertEqual(len(response.context['object_list']), 4)
-=======
-        self.assertEqual(len(response.context['object_list']), 3)
->>>>>>> fa18e78c
+        self.assertEqual(len(response.context['object_list']), 6)
 
         url = reverse('events:event_list_past', kwargs={"calendar_slug": 'unexisting'})
         response = self.client.get(url)
@@ -186,11 +175,7 @@
         response = self.client.get(url)
         self.assertEqual(response.status_code, 200)
         self.assertEqual(response.context['object'], dt.date())
-<<<<<<< HEAD
-        self.assertEqual(len(response.context['object_list']), 5)
-=======
         self.assertEqual(len(response.context['object_list']), 6)
->>>>>>> fa18e78c
 
     def test_eventlocation_list(self):
         venue = EventLocation.objects.create(
@@ -226,20 +211,21 @@
         self.assertEqual(self.event, response.context['object'])
 
     def test_upcoming_tag(self):
-<<<<<<< HEAD
-        self.assertEqual(len(get_events_upcoming()), 4)
-        self.assertEqual(len(get_events_upcoming(only_featured=True)), 0)
-        self.rule.begin = self.now - datetime.timedelta(days=3)
-        self.rule.finish = self.now - datetime.timedelta(days=2)
-        self.rule.save()
-        self.assertEqual(len(get_events_upcoming()), 3)
-=======
-        self.assertEqual(len(get_events_upcoming()), 3)
+        self.assertEqual(len(get_events_upcoming()), 5)
         self.assertEqual(len(get_events_upcoming(only_featured=True)), 1)
         self.rule.begin = self.now - datetime.timedelta(days=3)
         self.rule.finish = self.now - datetime.timedelta(days=2)
         self.rule.save()
-        self.assertEqual(len(get_events_upcoming()), 2)
+        self.assertEqual(len(get_events_upcoming()), 5)
+
+    def test_event_starting_future_year_displays_relevant_year(self):
+        event = self.event_starts_at_future_year
+        url = reverse('events:events')
+        response = self.client.get(url)
+        self.assertIn(
+            f'<span id="start-{event.id}">',
+            response.content.decode()
+        )
 
     def test_context_data(self):
         url = reverse("events:events")
@@ -248,16 +234,6 @@
         self.assertIn("events_just_missed", response.context)
         self.assertIn("upcoming_events", response.context)
         self.assertIn("events_now", response.context)
->>>>>>> fa18e78c
-
-    def test_event_starting_future_year_displays_relevant_year(self):
-        event = self.event_starts_at_future_year
-        url = reverse('events:events')
-        response = self.client.get(url)
-        self.assertIn(
-            f'<span id="start-{event.id}">',
-            response.content.decode()
-        )
 
     def test_event_ending_future_year_displays_relevant_year(self):
         event = self.event_ends_at_future_year
