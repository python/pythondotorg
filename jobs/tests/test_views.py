from django.contrib.auth import get_user_model
from django.core import mail
from django.urls import reverse
from django.test import TestCase

from ..models import Job
from ..factories import (
    ApprovedJobFactory, DraftJobFactory, JobCategoryFactory, JobTypeFactory,
    ReviewJobFactory, JobsBoardAdminGroupFactory,
)
from users.factories import UserFactory


class JobsViewTests(TestCase):
    def setUp(self):
        self.user = UserFactory(password='password')

        self.user2 = UserFactory(password='password')

        self.staff = UserFactory(
            password='password',
            is_staff=True,
            groups=[JobsBoardAdminGroupFactory()],
        )

        self.job_category = JobCategoryFactory(
            name='Game Production',
            slug='game-production'
        )

        self.job_type = JobTypeFactory(
            name='FrontEnd Developer',
            slug='frontend-developer'
        )

        self.job = ApprovedJobFactory(
            description='Lorem ipsum dolor sit amet',
            category=self.job_category,
            city='Memphis',
            region='TN',
            country='USA',
            email='hr@company.com',
            is_featured=True,
            telecommuting=True,
            creator=self.user,
        )
        self.job.job_types.add(self.job_type)

        self.job_draft = DraftJobFactory(
            description='Lorem ipsum dolor sit amet',
            category=self.job_category,
            city='Memphis',
            region='TN',
            country='USA',
            email='hr@company.com',
            is_featured=True,
            creator=self.user,
        )
        self.job_draft.job_types.add(self.job_type)

    def test_job_list(self):
        url = reverse('jobs:job_list')
        response = self.client.get(url)
        self.assertEqual(response.status_code, 200)
        self.assertTemplateUsed(response, 'jobs/base.html')
        self.assertTemplateUsed(response, 'jobs/job_list.html')

        url = reverse('jobs:job_list_type', kwargs={'slug': self.job_type.slug})
        response = self.client.get(url)
        self.assertEqual(response.status_code, 200)
        self.assertEqual(len(response.context['object_list']), 1)
        self.assertTemplateUsed(response, 'jobs/base.html')
        self.assertTemplateUsed(response, 'jobs/job_list.html')

        url = reverse('jobs:job_list_category', kwargs={'slug': self.job_category.slug})
        response = self.client.get(url)
        self.assertEqual(response.status_code, 200)
        self.assertEqual(len(response.context['object_list']), 1)
        self.assertTemplateUsed(response, 'jobs/base.html')
        self.assertTemplateUsed(response, 'jobs/job_list.html')

        url = reverse('jobs:job_list_location', kwargs={'slug': self.job.location_slug})
        response = self.client.get(url)
        self.assertEqual(len(response.context['object_list']), 1)
        self.assertEqual(response.status_code, 200)
        self.assertTemplateUsed(response, 'jobs/base.html')
        self.assertTemplateUsed(response, 'jobs/job_list.html')

    def test_job_list_mine(self):
        url = reverse('jobs:job_list_mine')

        response = self.client.get(url)
        self.assertRedirects(response, '{}?next={}'.format(reverse('account_login'), url))

        username = 'kevinarnold'
        email = 'kevinarnold@example.com'
        password = 'secret'

        User = get_user_model()
        creator = User.objects.create_user(username, email, password)

        self.job = ApprovedJobFactory(
            description='My job listing',
            category=self.job_category,
            city='Memphis',
            region='TN',
            country='USA',
            email='hr@company.com',
            creator=creator,
            is_featured=True
        )

        self.client.login(username=username, password=password)

        response = self.client.get(url)
        self.assertEqual(response.status_code, 200)
        self.assertEqual(len(response.context['object_list']), 1)
        self.assertEqual(response.context['jobs_count'], 2)
        self.assertTemplateUsed(response, 'jobs/base.html')
        self.assertTemplateUsed(response, 'jobs/job_list.html')

<<<<<<< HEAD
=======
    def test_job_mine_remove(self):
        url = reverse('jobs:job_list_mine')

        self.client.login(username=self.user.username, password='password')

        response = self.client.get(url)
        self.assertEqual(response.status_code, 200)

        job = response.context['object_list'][0]
        self.assertNotEqual(job.status, job.STATUS_REMOVED)

        url = reverse('jobs:job_remove', kwargs={'pk': job.pk})
        response = self.client.get(url)
        self.assertRedirects(response, reverse('jobs:job_list_mine'))

        job.refresh_from_db()
        self.assertEqual(job.status, job.STATUS_REMOVED)

    def test_job_mine_remove_404(self):
        url = reverse('jobs:job_list_mine')

        self.client.login(username=self.user2.username, password='password')

        response = self.client.get(url)
        self.assertEqual(response.status_code, 200)
        self.assertEqual(len(response.context['object_list']), 0)

        self.assertNotEqual(self.job.status, self.job.STATUS_REMOVED)

        url = reverse('jobs:job_remove', kwargs={'pk': self.job.pk})
        response = self.client.get(url)
        self.assertRedirects(response, reverse('jobs:job_list_mine'))

        self.assertNotEqual(self.job.status, self.job.STATUS_REMOVED)

    def test_job_mine_remove_post_request(self):
        url = reverse('jobs:job_remove', kwargs={'pk': self.job.pk})

        self.client.login(username=self.user.username, password='password')

        response = self.client.post(url)
        self.assertEqual(response.status_code, 405)

    def test_job_mine_remove_login(self):
        url = reverse('jobs:job_remove', kwargs={'pk': self.job.pk})
        response = self.client.get(url)
        self.assertRedirects(
            response,
            '/accounts/login/?next=/jobs/%d/remove/' % self.job.pk
        )

>>>>>>> 97e13f86
    def test_disallow_editing_approved_jobs(self):
        self.client.login(username=self.user.username, password='password')
        url = reverse('jobs:job_edit', kwargs={'pk': self.job.pk})
        response = self.client.get(url)
        self.assertEqual(response.status_code, 404)

    def test_disallow_previewing_approved_jobs(self):
        self.client.login(username=self.user.username, password='password')
        url = reverse('jobs:job_preview', kwargs={'pk': self.job.pk})
        response = self.client.get(url)
        self.assertEqual(response.status_code, 404)

    def test_job_edit(self):
        username = 'kevinarnold'
        email = 'kevinarnold@example.com'
        password = 'secret'

        User = get_user_model()
        creator = User.objects.create_user(username, email, password)

        job = DraftJobFactory(
            description='My job listing',
            category=self.job_category,
            city='Memphis',
            region='TN',
            country='USA',
            email='hr@company.com',
            creator=creator,
            is_featured=True
        )
        job.job_types.add(self.job_type)

        self.client.login(username=username, password=password)
        url = reverse('jobs:job_edit', kwargs={'pk': job.pk})

        response = self.client.get(url)
        self.assertEqual(response.status_code, 200)
        self.assertTemplateUsed(response, 'jobs/base.html')

        # Edit the job. Job.editable should return True to be
        # able to edit a job.
        form = response.context['form']
        data = form.initial
        # Quoted from Django 1.10 release notes:
        # Private API django.forms.models.model_to_dict() returns a
        # queryset rather than a list of primary keys for ManyToManyFields.
        data['job_types'] = [self.job_type.pk]
        data['description'] = 'Lorem ipsum dolor sit amet'
        response = self.client.post(url, data)
        self.assertRedirects(response, '/jobs/%d/preview/' % job.pk)
        edited_job = Job.objects.get(pk=job.pk)
        self.assertEqual(edited_job.description.raw, 'Lorem ipsum dolor sit amet')

        self.client.logout()
        response = self.client.get(url)
        self.assertEqual(response.status_code, 302)
        self.assertRedirects(response, '/accounts/login/?next=/jobs/%d/edit/' % job.pk)

        # Staffs can see the edit form.
        self.client.login(username=self.staff.username, password='password')
        response = self.client.get(url)
        self.assertEqual(response.status_code, 200)

    def test_job_detail(self):
        url = self.job.get_absolute_url()
        response = self.client.get(url)

        self.assertEqual(response.status_code, 200)
        self.assertEqual(response.context['jobs_count'], 1)
        self.assertTemplateUsed(response, 'jobs/base.html')

        # Logout users cannot see the job details.
        url = self.job_draft.get_absolute_url()
        response = self.client.get(url)
        self.assertEqual(response.status_code, 404)

        # Creator can see their own jobs no matter the status.
        self.client.login(username=self.user.username, password='password')
        response = self.client.get(url)
        self.assertEqual(response.status_code, 200)

        # And other users can see other users approved jobs.
        self.client.logout()
        self.client.login(username=self.user2.username, password='password')
        response = self.client.get(self.job.get_absolute_url())
        self.assertEqual(response.status_code, 200)

        # Try to reach a job that doesn't exist.
        url = reverse('jobs:job_detail', kwargs={'pk': 999999})
        response = self.client.get(url)
        self.assertEqual(response.status_code, 404)

    def test_job_detail_security(self):
        """
        Ensure the public can only see approved jobs, but staff can view
        all jobs
        """
        response = self.client.get(self.job.get_absolute_url())
        self.assertEqual(response.status_code, 200)

        # Normal users can't see non-approved Jobs
        response = self.client.get(self.job_draft.get_absolute_url())
        self.assertEqual(response.status_code, 404)

        # Staff can see everything
        self.client.login(username=self.staff.username, password='password')
        response = self.client.get(self.job.get_absolute_url())
        self.assertEqual(response.status_code, 200)

        response = self.client.get(self.job_draft.get_absolute_url())
        self.assertEqual(response.status_code, 200)

    def test_job_create(self):
        mail.outbox = []
        url = reverse('jobs:job_create')
        response = self.client.get(url)

        self.assertEqual(response.status_code, 302)
        self.assertRedirects(response, '/accounts/login/?next=/jobs/create/')

        post_data = {
            'category': self.job_category.pk,
            'job_types': [self.job_type.pk],
            'company_name': 'Some Company',
            'company_description': 'Some Description',
            'job_title': 'Test Job',
            'city': 'San Diego',
            'region': 'CA',
            'country': 'USA',
            'description': 'Lorem ipsum dolor sit amet',
            'requirements': 'Some requirements',
            'email': 'hr@company.com'
        }

        # Check that anonymous posting is not allowed. See #852.
        response = self.client.post(url, post_data)
        self.assertEqual(response.status_code, 302)
        self.assertRedirects(response, '/accounts/login/?next=/jobs/create/')

        # Now test job submitted by logged in user
        post_data['company_name'] = 'Other Studio'

        username = 'kevinarnold'
        email = 'kevinarnold@example.com'
        password = 'secret'

        User = get_user_model()
        creator = User.objects.create_user(username, email, password)
        self.client.login(username=creator.username, password='secret')

        # Check that the email is already there.
        response = self.client.get(url)
        self.assertEqual(response.context['form'].initial['email'], email)

        response = self.client.post(url, post_data, follow=True)

        # Job was saved in draft mode
        jobs = Job.objects.filter(company_name='Other Studio')
        self.assertEqual(len(jobs), 1)
        job = jobs[0]

        preview_url = reverse('jobs:job_preview', kwargs={'pk': job.pk})
        self.assertRedirects(response, preview_url)

        self.assertNotEqual(job.created, None)
        self.assertNotEqual(job.updated, None)
        self.assertEqual(job.creator, creator)
        self.assertEqual(job.status, 'draft')

        self.assertEqual(len(mail.outbox), 0)

        # Submit again to save
        response = self.client.post(preview_url, {'action': 'review'})

        # Job was now moved to review status
        job = Job.objects.get(pk=job.pk)
        self.assertEqual(job.status, 'review')

        # One email was sent
        self.assertEqual(len(mail.outbox), 1)
        self.assertEqual(
            mail.outbox[0].subject,
            "Job Submitted for Approval: {}".format(job.display_name)
        )

        del mail.outbox[:]

    def test_job_preview_404(self):
        url = reverse('jobs:job_preview', kwargs={'pk': 9999999})
        # /jobs/<pk>/preview/ requires to be logged in.
        self.client.login(username=self.user.username, password='password')
        response = self.client.get(url)
        self.assertEqual(response.status_code, 404)

    def test_job_create_prepopulate_email(self):
        create_url = reverse('jobs:job_create')
        user_data = {
            'username': 'phrasebook',
            'email': 'hungarian@example.com',
            'password': 'hovereel',
        }

        User = get_user_model()
        creator = User.objects.create_user(**user_data)

        # Logged in, email address is prepopulated.
        self.client.login(username=user_data['username'],
                          password=user_data['password'])
        response = self.client.get(create_url)

        self.assertEqual(response.context['form'].initial,
                         {'email': user_data['email']})

    def test_job_types(self):
        job_type2 = JobTypeFactory(
            name='Senior Developer',
            slug='senior-developer'
        )

        url = reverse('jobs:job_types')
        response = self.client.get(url)
        self.assertEqual(response.status_code, 200)
        self.assertIn(self.job_type, response.context['types'])
        self.assertNotIn(job_type2, response.context['types'])

    def test_job_categories(self):
        job_category2 = JobCategoryFactory(
            name='Web Development',
            slug='web-development'
        )

        url = reverse('jobs:job_categories')
        response = self.client.get(url)
        self.assertEqual(response.status_code, 200)
        self.assertIn(self.job_category, response.context['categories'])
        self.assertNotIn(job_category2, response.context['categories'])

    def test_job_locations(self):
        job2 = ReviewJobFactory(
            description='Lorem ipsum dolor sit amet',
            category=self.job_category,
            city='Lawrence',
            region='KS',
            country='USA',
            email='hr@company.com',
        )
        job2.job_types.add(self.job_type)

        url = reverse('jobs:job_locations')
        response = self.client.get(url)
        self.assertEqual(response.status_code, 200)
        self.assertIn(self.job, response.context['jobs'])
        self.assertNotIn(job2, response.context['jobs'])

        content = str(response.content)
        self.assertIn('Memphis', content)
        self.assertNotIn('Lawrence', content)

    def test_job_telecommute(self):
        url = reverse('jobs:job_telecommute')
        response = self.client.get(url)
        self.assertEqual(response.status_code, 200)
        self.assertIn(self.job, response.context['jobs'])

    def test_job_display_name(self):
        self.assertEqual(self.job.display_name,
            "%s, %s" % (self.job.job_title, self.job.company_name))

        self.job.company_name = 'ABC'
        self.assertEqual(self.job.display_name,
            "%s, %s" % (self.job.job_title, self.job.company_name))

        self.job.company_name = ''
        self.assertEqual(self.job.display_name,
            "%s, %s" % (self.job.job_title, self.job.company_name))

    def test_job_display_about(self):
        self.job.company_description.raw = 'XYZ'
        self.assertEqual(self.job.display_description.raw, self.job.company_description.raw)

        self.job.company_description = '     '
        self.assertEqual(self.job.display_description.raw, self.job.company_description.raw)

    def test_job_list_type_404(self):
        url = reverse('jobs:job_list_type', kwargs={'slug': 'invalid-type'})
        response = self.client.get(url)
        self.assertEqual(response.status_code, 404)

    def test_job_list_category_404(self):
        url = reverse('jobs:job_list_category', kwargs={'slug': 'invalid-type'})
        response = self.client.get(url)
        self.assertEqual(response.status_code, 404)


class JobsReviewTests(TestCase):
    def setUp(self):

        self.super_username = 'kevinarnold'
        self.super_email = 'kevinarnold@example.com'
        self.super_password = 'secret'

        self.creator_username = 'johndoe'
        self.creator_email = 'johndoe@example.com'
        self.creator_password = 'secret'
        self.contact = 'John Doe'

        self.another_username = 'another'
        self.another_email = 'another@example.com'
        self.another_password = 'secret'

        User = get_user_model()
        self.creator = User.objects.create_user(
            self.creator_username,
            self.creator_email,
            self.creator_password
        )

        self.superuser = User.objects.create_superuser(
            self.super_username,
            self.super_email,
            self.super_password
        )

        self.another = User.objects.create_user(
            self.another_username,
            self.another_email,
            self.another_password
        )

        self.job_category = JobCategoryFactory(
            name='Game Production',
            slug='game-production'
        )

        self.job_type = JobTypeFactory(
            name='FrontEnd Developer',
            slug='frontend-developer'
        )

        self.job1 = ReviewJobFactory(
            company_name='Kulfun Games',
            description='Lorem ipsum dolor sit amet',
            category=self.job_category,
            city='Memphis',
            region='TN',
            country='USA',
            email=self.creator.email,
            creator=self.creator,
            contact=self.contact
        )
        self.job1.job_types.add(self.job_type)

        self.job2 = ReviewJobFactory(
            company_name='Kulfun Games',
            description='Lorem ipsum dolor sit amet',
            category=self.job_category,
            city='Memphis',
            region='TN',
            country='USA',
            email=self.creator.email,
            creator=self.creator,
            contact=self.contact
        )
        self.job2.job_types.add(self.job_type)

        self.job3 = ReviewJobFactory(
            company_name='Kulfun Games',
            description='Lorem ipsum dolor sit amet',
            category=self.job_category,
            city='Memphis',
            region='TN',
            country='USA',
            email=self.creator.email,
            creator=self.creator,
            contact=self.contact
        )
        self.job3.job_types.add(self.job_type)

    def test_moderate(self):
        url = reverse('jobs:job_moderate')

        job = ApprovedJobFactory()

        response = self.client.get(url)
        self.assertRedirects(response, '{}?next={}'.format(reverse('account_login'), url))

        self.client.login(username=self.another_username, password=self.another_password)
        response = self.client.get(url)
        self.assertEqual(response.status_code, 403)
        self.assertTemplateUsed(response, '403.html')
        self.client.logout()

        self.client.login(username=self.super_username, password=self.super_password)

        response = self.client.get(url)

        self.assertEqual(response.status_code, 200)
        self.assertEqual(len(response.context['object_list']), 1)
        self.assertIn(job, response.context['object_list'])
        self.assertNotIn(self.job1, response.context['object_list'])

    def test_moderate_search(self):
        url = reverse('jobs:job_moderate')

        job = ApprovedJobFactory(job_title='foo')
        job2 = ApprovedJobFactory(job_title='bar foo')

        self.client.login(username=self.super_username, password=self.super_password)
        response = self.client.get(url, {'term': 'foo'})

        self.assertEqual(response.status_code, 200)
        self.assertEqual(len(response.context['object_list']), 2)
        self.assertIn(job, response.context['object_list'])
        self.assertIn(job2, response.context['object_list'])

    def test_job_review(self):
        # FIXME: refactor to separate tests cases for clarity?
        mail.outbox = []
        url = reverse('jobs:job_review')

        response = self.client.get(url)
        self.assertRedirects(response, '{}?next={}'.format(reverse('account_login'), url))

        self.client.login(username=self.another_username, password=self.another_password)
        response = self.client.get(url)
        self.assertEqual(response.status_code, 403)
        self.assertTemplateUsed(response, '403.html')
        self.client.logout()

        self.client.login(username=self.super_username, password=self.super_password)

        response = self.client.get(url)

        self.assertEqual(response.status_code, 200)
        self.assertEqual(len(response.context['object_list']), 3)
        self.assertIn(self.job1, response.context['object_list'])
        self.assertIn(self.job2, response.context['object_list'])
        self.assertIn(self.job3, response.context['object_list'])

        # no email notifications sent before offer is approved
        self.assertEqual(len(mail.outbox), 0)
        self.client.post(url, data={'job_id': self.job1.pk, 'action': 'approve'})
        j1 = Job.objects.get(pk=self.job1.pk)
        self.assertEqual(j1.status, Job.STATUS_APPROVED)
        # exactly one approval notification email should sent
        # to the offer creator
        self.assertEqual(len(mail.outbox), 1)
        message = mail.outbox[0]
        self.assertEqual(message.to, [self.creator.email, 'jobs@python.org'])
        self.assertIn(self.contact, message.body)
        mail.outbox = []

        # no email notifications sent before offer is rejected
        self.assertEqual(len(mail.outbox), 0)
        self.client.post(url, data={'job_id': self.job2.pk, 'action': 'reject'})
        j2 = Job.objects.get(pk=self.job2.pk)
        self.assertEqual(j2.status, Job.STATUS_REJECTED)
        # exactly one rejection notification email should sent
        # to the offer creator
        self.assertEqual(len(mail.outbox), 1)
        message = mail.outbox[0]
        self.assertEqual(message.to, [self.creator.email, 'jobs@python.org'])
        self.assertIn(self.contact, message.body)
        mail.outbox = []

        response = self.client.post(url, data={'job_id': self.job2.pk, 'action': 'archive'})
        self.assertRedirects(response, reverse('jobs:job_review'))
        j2 = Job.objects.get(pk=self.job2.pk)
        self.assertEqual(j2.status, Job.STATUS_ARCHIVED)

        self.client.post(url, data={'job_id': self.job3.pk, 'action': 'remove'})
        j3 = Job.objects.get(pk=self.job3.pk)
        self.assertEqual(j3.status, Job.STATUS_REMOVED)

        response = self.client.post(url, data={'job_id': 999999, 'action': 'approve'})
        self.assertEqual(response.status_code, 302)

        # Invalid action should raise a 404 error.
        response = self.client.post(url, data={'job_id': self.job2.pk, 'action': 'invalid'})
        self.assertEqual(response.status_code, 404)

    def test_job_comment(self):
        mail.outbox = []
        self.client.login(username=self.creator_username, password=self.creator_password)
        url = reverse('jobs:job_review_comment_create')
        form_data = {
            'job': self.job1.pk,
            'comment': 'Lorem ispum',
        }
        self.assertEqual(len(mail.outbox), 0)
        response = self.client.post(url, form_data)
        self.assertEqual(response.status_code, 302)
        self.assertEqual(len(mail.outbox), 1)
        # We should only send an email to jobs@p.o.
        self.assertEqual(mail.outbox[0].to, ['jobs@python.org'])
        self.assertIn('Dear Python Job Board Admin,', mail.outbox[0].body)
        self.client.logout()

        # Send a comment as a jobs board admin.
        mail.outbox = []
        self.client.login(username=self.super_username, password=self.super_password)
        self.assertEqual(len(mail.outbox), 0)
        response = self.client.post(url, form_data)
        self.assertEqual(response.status_code, 302)
        self.assertEqual(len(mail.outbox), 1)
        # We should send an email to both jobs@p.o and job submitter.
        self.assertEqual(mail.outbox[0].to, ['jobs@python.org', self.creator_email])
        self.assertIn(
            'There is a new review comment available for your job posting.',
            mail.outbox[0].body
        )

    def test_job_comment_401(self):
        mail.outbox = []
        self.client.login(username=self.another_username, password=self.another_password)
        url = reverse('jobs:job_review_comment_create')
        form_data = {
            'job': self.job1.pk,
            'comment': 'Foooo',
        }
        self.assertEqual(len(mail.outbox), 0)
        response = self.client.post(url, form_data)
        self.assertEqual(response.status_code, 401)
        self.assertEqual(len(mail.outbox), 0)

    def test_job_comment_401_approve(self):
        mail.outbox = []
        self.client.login(username=self.creator_username, password=self.creator_password)
        url = reverse('jobs:job_review_comment_create')
        form_data = {
            'job': self.job1.pk,
            'action': 'approve',
        }
        self.assertEqual(len(mail.outbox), 0)
        response = self.client.post(url, form_data)
        self.assertEqual(response.status_code, 401)
        self.assertEqual(len(mail.outbox), 0)

    def test_job_comment_approve(self):
        mail.outbox = []
        self.client.login(username=self.super_username, password=self.super_password)
        url = reverse('jobs:job_review_comment_create')
        form_data = {
            'job': self.job1.pk,
            'action': 'approve',
        }
        self.assertEqual(len(mail.outbox), 0)
        response = self.client.post(url, form_data)
        self.assertEqual(response.status_code, 302)
        self.assertEqual(len(mail.outbox), 1)
        self.assertEqual(mail.outbox[0].to, [self.creator.email, 'jobs@python.org'])<|MERGE_RESOLUTION|>--- conflicted
+++ resolved
@@ -119,8 +119,6 @@
         self.assertTemplateUsed(response, 'jobs/base.html')
         self.assertTemplateUsed(response, 'jobs/job_list.html')
 
-<<<<<<< HEAD
-=======
     def test_job_mine_remove(self):
         url = reverse('jobs:job_list_mine')
 
@@ -172,7 +170,6 @@
             '/accounts/login/?next=/jobs/%d/remove/' % self.job.pk
         )
 
->>>>>>> 97e13f86
     def test_disallow_editing_approved_jobs(self):
         self.client.login(username=self.user.username, password='password')
         url = reverse('jobs:job_edit', kwargs={'pk': self.job.pk})
