--- conflicted
+++ resolved
@@ -147,9 +147,6 @@
         "start_date",
         "end_date",
     ]
-<<<<<<< HEAD
-    list_filter = ["status"]
-=======
     list_filter = ["status", LevelNameFilter]
     readonly_fields = [
         "for_modified_package",
@@ -169,7 +166,6 @@
         "get_sponsor_mailing_address",
         "get_sponsor_contacts",
     ]
->>>>>>> 159f0bbe
 
     fieldsets = [
         (
