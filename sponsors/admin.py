from django.contrib.contenttypes.admin import GenericTabularInline
from django.contrib.contenttypes.models import ContentType
from ordered_model.admin import OrderedModelAdmin
from polymorphic.admin import PolymorphicInlineSupportMixin, StackedPolymorphicInline, PolymorphicParentModelAdmin, \
    PolymorphicChildModelAdmin

from django.db.models import Subquery
from django.template import Context, Template
from django.contrib import admin
from django.contrib.humanize.templatetags.humanize import intcomma
from django.forms import ModelForm
from django.urls import path, reverse, resolve
from django.utils.functional import cached_property
from django.utils.html import mark_safe

from mailing.admin import BaseEmailTemplateAdmin
from sponsors.models import *
from sponsors.models.benefits import RequiredAssetMixin
from sponsors import views_admin
from sponsors.forms import SponsorshipReviewAdminForm, SponsorBenefitAdminInlineForm, RequiredImgAssetConfigurationForm, \
    SponsorshipBenefitAdminForm
from cms.admin import ContentManageableModelAdmin


class AssetsInline(GenericTabularInline):
    model = GenericAsset
    extra = 0
    max_num = 0
    has_delete_permission = lambda self, request, obj: False
    readonly_fields = ["internal_name", "user_submitted_info", "value"]

    def value(self, request, obj=None):
        if not obj or not obj.value:
            return ""
        return obj.value

    value.short_description = "Submitted information"

    def user_submitted_info(self, request, obj=None):
        return bool(self.value(request, obj))

    user_submitted_info.short_description = "Fullfilled data?"
    user_submitted_info.boolean = True


@admin.register(SponsorshipProgram)
class SponsorshipProgramAdmin(OrderedModelAdmin):
    ordering = ("order",)
    list_display = [
        "name",
        "move_up_down_links",
    ]


class MultiPartForceForm(ModelForm):
    def is_multipart(self):
        return True


class BenefitFeatureConfigurationInline(StackedPolymorphicInline):
    form = MultiPartForceForm

    class LogoPlacementConfigurationInline(StackedPolymorphicInline.Child):
        model = LogoPlacementConfiguration

    class TieredQuantityConfigurationInline(StackedPolymorphicInline.Child):
        model = TieredQuantityConfiguration

    class EmailTargetableConfigurationInline(StackedPolymorphicInline.Child):
        model = EmailTargetableConfiguration
        readonly_fields = ["display"]

        def display(self, obj):
            return "Enabled"

    class RequiredImgAssetConfigurationInline(StackedPolymorphicInline.Child):
        model = RequiredImgAssetConfiguration
        form = RequiredImgAssetConfigurationForm

    class RequiredTextAssetConfigurationInline(StackedPolymorphicInline.Child):
        model = RequiredTextAssetConfiguration

    class RequiredResponseAssetConfigurationInline(StackedPolymorphicInline.Child):
        model = RequiredResponseAssetConfiguration

    class ProvidedTextAssetConfigurationInline(StackedPolymorphicInline.Child):
        model = ProvidedTextAssetConfiguration

    class ProvidedFileAssetConfigurationInline(StackedPolymorphicInline.Child):
        model = ProvidedFileAssetConfiguration

    model = BenefitFeatureConfiguration
    child_inlines = [
        LogoPlacementConfigurationInline,
        TieredQuantityConfigurationInline,
        EmailTargetableConfigurationInline,
        RequiredImgAssetConfigurationInline,
        RequiredTextAssetConfigurationInline,
        RequiredResponseAssetConfigurationInline,
        ProvidedTextAssetConfigurationInline,
        ProvidedFileAssetConfigurationInline,
    ]

@admin.register(SponsorshipBenefit)
class SponsorshipBenefitAdmin(PolymorphicInlineSupportMixin, OrderedModelAdmin):
    change_form_template = "sponsors/admin/sponsorshipbenefit_change_form.html"
    inlines = [BenefitFeatureConfigurationInline]
    ordering = ("program", "order")
    list_display = [
        "program",
        "short_name",
        "package_only",
        "internal_value",
        "move_up_down_links",
    ]
    list_filter = ["program", "package_only", "packages", "new", "a_la_carte", "unavailable"]
    search_fields = ["name"]
    form = SponsorshipBenefitAdminForm

    fieldsets = [
        (
            "Public",
            {
                "fields": (
                    "name",
                    "description",
                    "program",
                    "packages",
                    "package_only",
                    "new",
                    "unavailable",
                    "a_la_carte",
                ),
            },
        ),
        (
            "Internal",
            {
                "fields": (
                    "internal_description",
                    "internal_value",
                    "capacity",
                    "soft_capacity",
                    "legal_clauses",
                    "conflicts",
                )
            },
        ),
    ]

    def get_urls(self):
        urls = super().get_urls()
        my_urls = [
            path(
                "<int:pk>/update-related-sponsorships",
                self.admin_site.admin_view(self.update_related_sponsorships),
                name="sponsors_sponsorshipbenefit_update_related",
            ),
        ]
        return my_urls + urls

    def update_related_sponsorships(self, *args, **kwargs):
        return views_admin.update_related_sponsorships(self, *args, **kwargs)


@admin.register(SponsorshipPackage)
class SponsorshipPackageAdmin(OrderedModelAdmin):
    ordering = ("order",)
    list_display = ["name", "advertise", "move_up_down_links"]
    list_filter = ["advertise"]
    search_fields = ["name"]

    def get_readonly_fields(self, request, obj=None):
        readonly = []
        if obj:
            readonly.append("slug")
        if not request.user.is_superuser:
            readonly.append("logo_dimension")
        return readonly

    def get_prepopulated_fields(self, request, obj=None):
        if not obj:
            return {'slug': ['name']}
        return {}


class SponsorContactInline(admin.TabularInline):
    model = SponsorContact
    raw_id_fields = ["user"]
    extra = 0


@admin.register(Sponsor)
class SponsorAdmin(ContentManageableModelAdmin):
    inlines = [SponsorContactInline, AssetsInline]
    search_fields = ["name"]


class SponsorBenefitInline(admin.TabularInline):
    model = SponsorBenefit
    form = SponsorBenefitAdminInlineForm
    fields = ["sponsorship_benefit", "benefit_internal_value"]
    extra = 0

    def has_add_permission(self, request, obj=None):
        has_add_permission = super().has_add_permission(request, obj=obj)
        match = request.resolver_match
        if match.url_name == "sponsors_sponsorship_change":
            sponsorship = self.parent_model.objects.get(pk=match.kwargs["object_id"])
            has_add_permission = has_add_permission and sponsorship.open_for_editing
        return has_add_permission

    def get_readonly_fields(self, request, obj=None):
        if obj and not obj.open_for_editing:
            return ["sponsorship_benefit", "benefit_internal_value"]
        return []

    def has_delete_permission(self, request, obj=None):
        if not obj:
            return True
        return obj.open_for_editing

    def get_queryset(self, *args, **kwargs):
        qs = super().get_queryset(*args, **kwargs)
        return qs.select_related("sponsorship_benefit__program", "program")


class TargetableEmailBenefitsFilter(admin.SimpleListFilter):
    title = "targetable email benefits"
    parameter_name = 'email_benefit'

    @cached_property
    def benefits(self):
        qs = EmailTargetableConfiguration.objects.all().values_list("benefit_id", flat=True)
        benefits = SponsorshipBenefit.objects.filter(id__in=Subquery(qs))
        return {str(b.id): b for b in benefits}

    def lookups(self, request, model_admin):
        return [
            (k, b.name) for k, b in self.benefits.items()
        ]

    def queryset(self, request, queryset):
        benefit = self.benefits.get(self.value())
        if not benefit:
            return queryset
        # all sponsors benefit related with such sponsorship benefit
        qs = SponsorBenefit.objects.filter(
            sponsorship_benefit_id=benefit.id).values_list("sponsorship_id", flat=True)
        return queryset.filter(id__in=Subquery(qs))


@admin.register(Sponsorship)
class SponsorshipAdmin(admin.ModelAdmin):
    change_form_template = "sponsors/admin/sponsorship_change_form.html"
    form = SponsorshipReviewAdminForm
    inlines = [SponsorBenefitInline, AssetsInline]
    search_fields = ["sponsor__name"]
    list_display = [
        "sponsor",
        "status",
        "package",
        "applied_on",
        "approved_on",
        "start_date",
        "end_date",
    ]
    list_filter = ["status", "package", TargetableEmailBenefitsFilter]
    actions = ["send_notifications"]
    fieldsets = [
        (
            "Sponsorship Data",
            {
                "fields": (
                    "for_modified_package",
                    "sponsor",
                    "status",
                    "package",
                    "sponsorship_fee",
                    "get_estimated_cost",
                    "start_date",
                    "end_date",
                    "get_contract",
                    "level_name",
                ),
            },
        ),
        (
            "Sponsor Detailed Information",
            {
                "fields": (
                    "get_sponsor_name",
                    "get_sponsor_description",
                    "get_sponsor_landing_page_url",
                    "get_sponsor_web_logo",
                    "get_sponsor_print_logo",
                    "get_sponsor_primary_phone",
                    "get_sponsor_mailing_address",
                    "get_sponsor_contacts",
                ),
            },
        ),
        (
            "User Customizations",
            {
                "fields": (
                    "get_custom_benefits_added_by_user",
                    "get_custom_benefits_removed_by_user",
                ),
                "classes": ["collapse"],
            },
        ),
        (
            "Events dates",
            {
                "fields": (
                    "applied_on",
                    "approved_on",
                    "rejected_on",
                    "finalized_on",
                ),
                "classes": ["collapse"],
            },
        ),
    ]

    def get_fieldsets(self, request, obj=None):
        fieldsets = []
        for title, cfg in super().get_fieldsets(request, obj):
            # disable collapse option in case of sponsorships with customizations
            if title == "User Customizations" and obj:
                if obj.user_customizations["added_by_user"] or obj.user_customizations["removed_by_user"]:
                    cfg["classes"] = []
            fieldsets.append((title, cfg))
        return fieldsets

    def get_queryset(self, *args, **kwargs):
        qs = super().get_queryset(*args, **kwargs)
        return qs.select_related("sponsor", "package", "submited_by")

    def send_notifications(self, request, queryset):
        return views_admin.send_sponsorship_notifications_action(self, request, queryset)

    send_notifications.short_description = 'Send notifications to selected'

    def get_readonly_fields(self, request, obj):
        readonly_fields = [
            "for_modified_package",
            "sponsor",
            "status",
            "applied_on",
            "rejected_on",
            "approved_on",
            "finalized_on",
            "level_name",
            "get_estimated_cost",
            "get_sponsor_name",
            "get_sponsor_description",
            "get_sponsor_landing_page_url",
            "get_sponsor_web_logo",
            "get_sponsor_print_logo",
            "get_sponsor_primary_phone",
            "get_sponsor_mailing_address",
            "get_sponsor_contacts",
            "get_contract",
            "get_added_by_user",
            "get_custom_benefits_added_by_user",
            "get_custom_benefits_removed_by_user",
        ]

        if obj and obj.status != Sponsorship.APPLIED:
            extra = ["start_date", "end_date", "package", "level_name", "sponsorship_fee"]
            readonly_fields.extend(extra)

        return readonly_fields

    def get_estimated_cost(self, obj):
        cost = None
        html = "This sponsorship has not customizations so there's no estimated cost"
        if obj.for_modified_package:
            msg = "This sponsorship has customizations and this cost is a sum of all benefit's internal values from when this sponsorship was created"
            cost = intcomma(obj.estimated_cost)
            html = f"{cost} USD <br/><b>Important: </b> {msg}"
        return mark_safe(html)

    get_estimated_cost.short_description = "Estimated cost"

    def get_contract(self, obj):
        if not obj.contract:
            return "---"
        url = reverse("admin:sponsors_contract_change", args=[obj.contract.pk])
        html = f"<a href='{url}' target='_blank'>{obj.contract}</a>"
        return mark_safe(html)

    get_contract.short_description = "Contract"

    def get_urls(self):
        urls = super().get_urls()
        my_urls = [
            path(
                "<int:pk>/reject",
                # TODO: maybe it would be better to create a specific
                # group or permission to review sponsorship applications
                self.admin_site.admin_view(self.reject_sponsorship_view),
                name="sponsors_sponsorship_reject",
            ),
            path(
                "<int:pk>/approve-existing",
                self.admin_site.admin_view(self.approve_signed_sponsorship_view),
                name="sponsors_sponsorship_approve_existing_contract",
            ),
            path(
                "<int:pk>/approve",
                self.admin_site.admin_view(self.approve_sponsorship_view),
                name="sponsors_sponsorship_approve",
            ),
            path(
                "<int:pk>/enable-edit",
                self.admin_site.admin_view(self.rollback_to_editing_view),
                name="sponsors_sponsorship_rollback_to_edit",
            ),
            path(
                "<int:pk>/list-assets",
                self.admin_site.admin_view(self.list_uploaded_assets_view),
                name="sponsors_sponsorship_list_uploaded_assets",
            ),
        ]
        return my_urls + urls

    def get_sponsor_name(self, obj):
        return obj.sponsor.name

    get_sponsor_name.short_description = "Name"

    def get_sponsor_description(self, obj):
        return obj.sponsor.description

    get_sponsor_description.short_description = "Description"

    def get_sponsor_landing_page_url(self, obj):
        return obj.sponsor.landing_page_url

    get_sponsor_landing_page_url.short_description = "Landing Page URL"

    def get_sponsor_web_logo(self, obj):
        html = "{% load thumbnail %}{% thumbnail sponsor.web_logo '150x150' format='PNG' quality=100 as im %}<img src='{{ im.url}}'/>{% endthumbnail %}"
        template = Template(html)
        context = Context({'sponsor': obj.sponsor})
        html = template.render(context)
        return mark_safe(html)

    get_sponsor_web_logo.short_description = "Web Logo"

    def get_sponsor_print_logo(self, obj):
        img = obj.sponsor.print_logo
        html = ""
        if img:
            html = "{% load thumbnail %}{% thumbnail img '150x150' format='PNG' quality=100 as im %}<img src='{{ im.url}}'/>{% endthumbnail %}"
            template = Template(html)
            context = Context({'img': img})
            html = template.render(context)
        return mark_safe(html) if html else "---"

    get_sponsor_print_logo.short_description = "Print Logo"

    def get_sponsor_primary_phone(self, obj):
        return obj.sponsor.primary_phone

    get_sponsor_primary_phone.short_description = "Primary Phone"

    def get_sponsor_mailing_address(self, obj):
        sponsor = obj.sponsor
        city_row = (
            f"{sponsor.city} - {sponsor.get_country_display()} ({sponsor.country})"
        )
        if sponsor.state:
            city_row = f"{sponsor.city} - {sponsor.state} - {sponsor.get_country_display()} ({sponsor.country})"

        mail_row = sponsor.mailing_address_line_1
        if sponsor.mailing_address_line_2:
            mail_row += f" - {sponsor.mailing_address_line_2}"

        html = f"<p>{city_row}</p>"
        html += f"<p>{mail_row}</p>"
        html += f"<p>{sponsor.postal_code}</p>"
        return mark_safe(html)

    get_sponsor_mailing_address.short_description = "Mailing/Billing Address"

    def get_sponsor_contacts(self, obj):
        html = ""
        contacts = obj.sponsor.contacts.all()
        primary = [c for c in contacts if c.primary]
        not_primary = [c for c in contacts if not c.primary]
        if primary:
            html = "<b>Primary contacts</b><ul>"
            html += "".join(
                [f"<li>{c.name}: {c.email} / {c.phone}</li>" for c in primary]
            )
            html += "</ul>"
        if not_primary:
            html += "<b>Other contacts</b><ul>"
            html += "".join(
                [f"<li>{c.name}: {c.email} / {c.phone}</li>" for c in not_primary]
            )
            html += "</ul>"
        return mark_safe(html)

    get_sponsor_contacts.short_description = "Contacts"

    def get_custom_benefits_added_by_user(self, obj):
        benefits = obj.user_customizations["added_by_user"]
        if not benefits:
            return "---"

        html = "".join(
            [f"<p>{b}</p>" for b in benefits]
        )
        return mark_safe(html)

    get_custom_benefits_added_by_user.short_description = "Added by User"

    def get_custom_benefits_removed_by_user(self, obj):
        benefits = obj.user_customizations["removed_by_user"]
        if not benefits:
            return "---"

        html = "".join(
            [f"<p>{b}</p>" for b in benefits]
        )
        return mark_safe(html)

    get_custom_benefits_removed_by_user.short_description = "Removed by User"

    def rollback_to_editing_view(self, request, pk):
        return views_admin.rollback_to_editing_view(self, request, pk)

    def reject_sponsorship_view(self, request, pk):
        return views_admin.reject_sponsorship_view(self, request, pk)

    def approve_sponsorship_view(self, request, pk):
        return views_admin.approve_sponsorship_view(self, request, pk)

    def approve_signed_sponsorship_view(self, request, pk):
        return views_admin.approve_signed_sponsorship_view(self, request, pk)

    def list_uploaded_assets_view(self, request, pk):
        return views_admin.list_uploaded_assets(self, request, pk)


@admin.register(LegalClause)
class LegalClauseModelAdmin(OrderedModelAdmin):
    list_display = ["internal_name"]


@admin.register(Contract)
class ContractModelAdmin(admin.ModelAdmin):
    change_form_template = "sponsors/admin/contract_change_form.html"
    list_display = [
        "id",
        "sponsorship",
        "created_on",
        "last_update",
        "status",
        "get_revision",
        "document_link",
    ]

    def get_queryset(self, *args, **kwargs):
        qs = super().get_queryset(*args, **kwargs)
        return qs.select_related("sponsorship__sponsor")

    def get_revision(self, obj):
        return obj.revision if obj.is_draft else "Final"

    get_revision.short_description = "Revision"

    fieldsets = [
        (
            "Info",
            {
                "fields": ("get_sponsorship_url", "status", "revision"),
            },
        ),
        (
            "Editable",
            {
                "fields": (
                    "sponsor_info",
                    "sponsor_contact",
                    "benefits_list",
                    "legal_clauses",
                ),
            },
        ),
        (
            "Files",
            {
                "fields": (
                    "document",
                    "document_docx",
                    "signed_document",
                )
            },
        ),
        (
            "Activities log",
            {
                "fields": (
                    "created_on",
                    "last_update",
                    "sent_on",
                ),
                "classes": ["collapse"],
            },
        ),
    ]

    def get_readonly_fields(self, request, obj):
        readonly_fields = [
            "status",
            "created_on",
            "last_update",
            "sent_on",
            "sponsorship",
            "revision",
            "document",
            "document_docx",
            "signed_document",
            "get_sponsorship_url",
        ]

        if obj and not obj.is_draft:
            extra = [
                "sponsor_info",
                "sponsor_contact",
                "benefits_list",
                "legal_clauses",
            ]
            readonly_fields.extend(extra)

        return readonly_fields

    def document_link(self, obj):
        html, url, msg = "---", "", ""

        if obj.is_draft:
            url = obj.preview_url
            msg = "Preview document"
        elif obj.document:
            url = obj.document.url
            msg = "Download Contract"
        elif obj.signed_document:
            url = obj.signed_document.url
            msg = "Download Signed Contract"

        if url and msg:
            html = f'<a href="{url}" target="_blank">{msg}</a>'
        return mark_safe(html)

    document_link.short_description = "Contract document"

    def get_sponsorship_url(self, obj):
        if not obj.sponsorship:
            return "---"
        url = reverse("admin:sponsors_sponsorship_change", args=[obj.sponsorship.pk])
        html = f"<a href='{url}' target='_blank'>{obj.sponsorship}</a>"
        return mark_safe(html)

    get_sponsorship_url.short_description = "Sponsorship"

    def get_urls(self):
        urls = super().get_urls()
        my_urls = [
            path(
                "<int:pk>/preview",
                self.admin_site.admin_view(self.preview_contract_view),
                name="sponsors_contract_preview",
            ),
            path(
                "<int:pk>/send",
                self.admin_site.admin_view(self.send_contract_view),
                name="sponsors_contract_send",
            ),
            path(
                "<int:pk>/execute",
                self.admin_site.admin_view(self.execute_contract_view),
                name="sponsors_contract_execute",
            ),
            path(
                "<int:pk>/nullify",
                self.admin_site.admin_view(self.nullify_contract_view),
                name="sponsors_contract_nullify",
            ),
        ]
        return my_urls + urls

    def preview_contract_view(self, request, pk):
        return views_admin.preview_contract_view(self, request, pk)

    def send_contract_view(self, request, pk):
        return views_admin.send_contract_view(self, request, pk)

    def execute_contract_view(self, request, pk):
        return views_admin.execute_contract_view(self, request, pk)

    def nullify_contract_view(self, request, pk):
        return views_admin.nullify_contract_view(self, request, pk)


@admin.register(SponsorEmailNotificationTemplate)
class SponsorEmailNotificationTemplateAdmin(BaseEmailTemplateAdmin):
<<<<<<< HEAD
    pass


class AssetTypeListFilter(admin.SimpleListFilter):
    title = "Asset Type"
    parameter_name = 'type'

    @property
    def assets_types_mapping(self):
        return {asset_type.__name__: asset_type for asset_type in GenericAsset.all_asset_types()}

    def lookups(self, request, model_admin):
        return [(k, v._meta.verbose_name_plural) for k, v in self.assets_types_mapping.items()]

    def queryset(self, request, queryset):
        asset_type = self.assets_types_mapping.get(self.value())
        if not asset_type:
            return queryset
        return queryset.instance_of(asset_type)


class AssociatedBenefitListFilter(admin.SimpleListFilter):
    title = "From Benefit Which Requires Asset"
    parameter_name = 'from_benefit'

    @property
    def benefits_with_assets(self):
        qs = BenefitFeature.objects.required_assets().values_list("sponsor_benefit__sponsorship_benefit",
                                                                  flat=True).distinct()
        benefits = SponsorshipBenefit.objects.filter(id__in=Subquery(qs))
        return {str(b.id): b for b in benefits}

    def lookups(self, request, model_admin):
        return [(k, b.name) for k, b in self.benefits_with_assets.items()]

    def queryset(self, request, queryset):
        benefit = self.benefits_with_assets.get(self.value())
        if not benefit:
            return queryset
        internal_names = [
            cfg.internal_name
            for cfg in benefit.features_config.all()
            if hasattr(cfg, "internal_name")
        ]
        return queryset.filter(internal_name__in=internal_names)


class AssetContentTypeFilter(admin.SimpleListFilter):
    title = "Related Object"
    parameter_name = 'content_type'

    def lookups(self, request, model_admin):
        qs = ContentType.objects.filter(model__in=["sponsorship", "sponsor"])
        return [(c_type.pk, c_type.model.title()) for c_type in qs]

    def queryset(self, request, queryset):
        value = self.value()
        if not value:
            return queryset
        return queryset.filter(content_type=value)


class AssetWithOrWithoutValueFilter(admin.SimpleListFilter):
    title = "Value"
    parameter_name = "value"

    def lookups(self, request, model_admin):
        return [
            ("with-value", "With value"),
            ("no-value", "Without value"),
        ]

    def queryset(self, request, queryset):
        value = self.value()
        if not value:
            return queryset
        with_value_id = [asset.pk for asset in queryset if asset.value]
        if value == "with-value":
            return queryset.filter(pk__in=with_value_id)
        else:
            return queryset.exclude(pk__in=with_value_id)


@admin.register(GenericAsset)
class GenericAssetModelADmin(PolymorphicParentModelAdmin):
    list_display = ["id", "internal_name", "get_value", "content_type", "get_related_object"]
    list_filter = [AssetContentTypeFilter, AssetTypeListFilter, AssetWithOrWithoutValueFilter,
                   AssociatedBenefitListFilter]
    actions = ["export_assets_as_zipfile"]

    def get_child_models(self, *args, **kwargs):
        return GenericAsset.all_asset_types()

    def get_queryset(self, *args, **kwargs):
        classes = self.get_child_models(*args, **kwargs)
        return self.model.objects.select_related("content_type").instance_of(*classes)

    def has_delete_permission(self, *args, **kwargs):
        return False

    def has_add_permission(self, *args, **kwargs):
        return False

    @cached_property
    def all_sponsors(self):
        qs = Sponsor.objects.all()
        return {sp.id: sp for sp in qs}

    @cached_property
    def all_sponsorships(self):
        qs = Sponsorship.objects.all().select_related("package", "sponsor")
        return {sp.id: sp for sp in qs}

    def get_value(self, obj):
        html = obj.value
        if obj.value and getattr(obj.value, "url", None):
            html = f"<a href='{obj.value.url}' target='_blank'>{obj.value}</a>"
        return mark_safe(html)

    get_value.short_description = "Value"

    def get_related_object(self, obj):
        """
        Returns the content_object as an URL and performs better because
        of sponsors and sponsorship cached properties
        """
        content_object = None
        if obj.from_sponsorship:
            content_object = self.all_sponsorships[obj.object_id]
        elif obj.from_sponsor:
            content_object = self.all_sponsors[obj.object_id]

        if not content_object:  # safety belt
            return obj.content_object

        html = f"<a href='{content_object.admin_url}' target='_blank'>{content_object}</a>"
        return mark_safe(html)

    get_related_object.short_description = "Associated with"

    def export_assets_as_zipfile(self, request, queryset):
        return views_admin.export_assets_as_zipfile(self, request, queryset)
    export_assets_as_zipfile.short_description = "Export selected"


class GenericAssetChildModelAdmin(PolymorphicChildModelAdmin):
    """ Base admin class for all GenericAsset child models """
    base_model = GenericAsset
    readonly_fields = ["uuid", "content_type", "object_id", "content_object", "internal_name"]


@admin.register(TextAsset)
class TextAssetModelAdmin(GenericAssetChildModelAdmin):
    base_model = TextAsset


@admin.register(ImgAsset)
class TextAssetModelAdmin(GenericAssetChildModelAdmin):
    base_model = ImgAsset
=======
    def get_form(self, request, obj=None, **kwargs):
        help_texts = {
            "content": SPONSOR_TEMPLATE_HELP_TEXT,
        }
        kwargs.update({"help_texts": help_texts})
        return super().get_form(request, obj, **kwargs)
>>>>>>> 64c6da4d
<|MERGE_RESOLUTION|>--- conflicted
+++ resolved
@@ -710,8 +710,13 @@
 
 @admin.register(SponsorEmailNotificationTemplate)
 class SponsorEmailNotificationTemplateAdmin(BaseEmailTemplateAdmin):
-<<<<<<< HEAD
-    pass
+
+    def get_form(self, request, obj=None, **kwargs):
+        help_texts = {
+            "content": SPONSOR_TEMPLATE_HELP_TEXT,
+        }
+        kwargs.update({"help_texts": help_texts})
+        return super().get_form(request, obj, **kwargs)
 
 
 class AssetTypeListFilter(admin.SimpleListFilter):
@@ -795,7 +800,7 @@
 
 
 @admin.register(GenericAsset)
-class GenericAssetModelADmin(PolymorphicParentModelAdmin):
+class GenericAssetModelAdmin(PolymorphicParentModelAdmin):
     list_display = ["id", "internal_name", "get_value", "content_type", "get_related_object"]
     list_filter = [AssetContentTypeFilter, AssetTypeListFilter, AssetWithOrWithoutValueFilter,
                    AssociatedBenefitListFilter]
@@ -868,13 +873,5 @@
 
 
 @admin.register(ImgAsset)
-class TextAssetModelAdmin(GenericAssetChildModelAdmin):
-    base_model = ImgAsset
-=======
-    def get_form(self, request, obj=None, **kwargs):
-        help_texts = {
-            "content": SPONSOR_TEMPLATE_HELP_TEXT,
-        }
-        kwargs.update({"help_texts": help_texts})
-        return super().get_form(request, obj, **kwargs)
->>>>>>> 64c6da4d
+class ImgAssetModelAdmin(GenericAssetChildModelAdmin):
+    base_model = ImgAsset