from itertools import chain
from django import forms
from django.conf import settings
from django.contrib.admin.widgets import AdminDateWidget
from django.utils.functional import cached_property
from django.utils.text import slugify
from django.utils.translation import ugettext_lazy as _
<<<<<<< HEAD
from django_countries.fields import CountryField
=======
from django.utils.functional import cached_property
from django.conf import settings
from django.db.models import Count
>>>>>>> 159f0bbe

from sponsors.models import (
    SponsorshipBenefit,
    SponsorshipPackage,
    SponsorshipProgram,
    Sponsor,
    SponsorContact,
    Sponsorship,
    SponsorBenefit,
)


class PickSponsorshipBenefitsField(forms.ModelMultipleChoiceField):
    widget = forms.CheckboxSelectMultiple

    def label_from_instance(self, obj):
        return obj.name


class SponsorContactForm(forms.ModelForm):
    class Meta:
        model = SponsorContact
        fields = ["name", "email", "phone", "primary", "administrative"]


SponsorContactFormSet = forms.formset_factory(
    SponsorContactForm,
    extra=0,
    min_num=1,
    validate_min=True,
    can_delete=False,
    can_order=False,
    max_num=5,
)


class SponsorshiptBenefitsForm(forms.Form):
    package = forms.ModelChoiceField(
        queryset=SponsorshipPackage.objects.all(),
        widget=forms.RadioSelect(),
        required=False,
        empty_label=None,
    )
    add_ons_benefits = PickSponsorshipBenefitsField(
        required=False,
        queryset=SponsorshipBenefit.objects.add_ons().select_related("program"),
    )

    def __init__(self, *args, **kwargs):
        super().__init__(*args, **kwargs)
        benefits_qs = SponsorshipBenefit.objects.with_packages().select_related(
            "program"
        )

        for program in SponsorshipProgram.objects.all():
            slug = slugify(program.name).replace("-", "_")
            self.fields[f"benefits_{slug}"] = PickSponsorshipBenefitsField(
                queryset=benefits_qs.filter(program=program),
                required=False,
                label=_("{program_name} Benefits").format(program_name=program.name),
            )

    @property
    def benefits_programs(self):
        return [f for f in self if f.name.startswith("benefits_")]

    @property
    def benefits_conflicts(self):
        """
        Returns a dict with benefits ids as keys and their list of conlicts ids as values
        """
        conflicts = {}
        for benefit in SponsorshipBenefit.objects.with_conflicts():
            benefits_conflicts = benefit.conflicts.values_list("id", flat=True)
            if benefits_conflicts:
                conflicts[benefit.id] = list(benefits_conflicts)
        return conflicts

    def get_benefits(self, cleaned_data=None):
        cleaned_data = cleaned_data or self.cleaned_data
        return list(
            chain(*(cleaned_data.get(bp.name) for bp in self.benefits_programs))
        )

    def get_package(self):
        return self.cleaned_data.get("package")

    def _clean_benefits(self, cleaned_data):
        """
        Validate chosen benefits. Invalid scenarios are:
        - benefits with conflits
        - package only benefits and form without SponsorshipProgram
        - benefit with no capacity, except if soft
        """
        package = cleaned_data.get("package")
        benefits = self.get_benefits(cleaned_data)
        if not benefits:
            raise forms.ValidationError(
                _("You have to pick a minimum number of benefits.")
            )

        benefits_ids = [b.id for b in benefits]
        for benefit in benefits:
            conflicts = set(self.benefits_conflicts.get(benefit.id, []))
            if conflicts and set(benefits_ids).intersection(conflicts):
                raise forms.ValidationError(
                    _("The application has 1 or more benefits that conflicts.")
                )

            if benefit.package_only:
                if not package:
                    raise forms.ValidationError(
                        _(
                            "The application has 1 or more package only benefits and no sponsor package."
                        )
                    )
                elif not benefit.packages.filter(id=package.id).exists():
                    raise forms.ValidationError(
                        _(
                            "The application has 1 or more package only benefits but wrong sponsor package."
                        )
                    )

            if not benefit.has_capacity:
                raise forms.ValidationError(
                    _("The application has 1 or more benefits with no capacity.")
                )

        return cleaned_data

    def clean(self):
        cleaned_data = super().clean()
        return self._clean_benefits(cleaned_data)


class SponsorshipApplicationForm(forms.Form):
    name = forms.CharField(
        max_length=100,
        label="Sponsor name",
        help_text="Name of the sponsor, for public display.",
        required=False,
    )
    description = forms.CharField(
        label="Sponsor description",
        help_text="Brief description of the sponsor for public display.",
        required=False,
        widget=forms.TextInput,
    )
    landing_page_url = forms.URLField(
        label="Sponsor landing page",
        help_text="Landing page URL. The linked page may not contain any sales or marketing information.",
        required=False,
    )
    twitter_handle = forms.CharField(
        max_length=32,
        label="Twitter handle",
        help_text="For promotion of your sponsorship on social media.",
        required=False,
    )
    web_logo = forms.ImageField(
        label="Sponsor web logo",
        help_text="For display on our sponsor webpage. High resolution PNG or JPG, smallest dimension no less than 256px",
        required=False,
    )
    print_logo = forms.FileField(
        label="Sponsor print logo",
        help_text="For printed materials, signage, and projection. SVG or EPS",
        required=False,
    )

    primary_phone = forms.CharField(
        label="Sponsor Primary Phone",
        max_length=32,
        required=False,
    )
    mailing_address_line_1 = forms.CharField(
        label="Mailing Address line 1",
        widget=forms.TextInput,
        required=False,
    )
    mailing_address_line_2 = forms.CharField(
        label="Mailing Address line 2",
        widget=forms.TextInput,
        required=False,
    )

    city = forms.CharField(max_length=64, required=False)
    state = forms.CharField(
        label="State/Province/Region", max_length=64, required=False
    )
    postal_code = forms.CharField(
        label="Zip/Postal Code", max_length=64, required=False
    )
    country = CountryField().formfield(required=False)

    def __init__(self, *args, **kwargs):
        self.user = kwargs.pop("user", None)
        super().__init__(*args, **kwargs)
        qs = Sponsor.objects.none()
        if self.user:
            sponsor_ids = SponsorContact.objects.filter(user=self.user).values_list(
                "sponsor", flat=True
            )
            qs = Sponsor.objects.filter(id__in=sponsor_ids)
        self.fields["sponsor"] = forms.ModelChoiceField(queryset=qs, required=False)

        formset_kwargs = {"prefix": "contact"}
        if self.data:
            self.contacts_formset = SponsorContactFormSet(self.data, **formset_kwargs)
        else:
            self.contacts_formset = SponsorContactFormSet(**formset_kwargs)

    def clean(self):
        cleaned_data = super().clean()
        sponsor = self.data.get("sponsor")
        if not sponsor and not self.contacts_formset.is_valid():
            msg = "Errors with contact(s) information"
            if not self.contacts_formset.errors:
                msg = "You have to enter at least one contact"
            raise forms.ValidationError(msg)
        elif not sponsor:
            has_primary_contact = any(
                f.cleaned_data.get("primary") for f in self.contacts_formset.forms
            )
            if not has_primary_contact:
                msg = "You have to mark at least one contact as the primary one."
                raise forms.ValidationError(msg)

    def clean_sponsor(self):
        sponsor = self.cleaned_data.get("sponsor")
        if not sponsor:
            return

        if Sponsorship.objects.in_progress().filter(sponsor=sponsor).exists():
            msg = f"The sponsor {sponsor.name} already have open Sponsorship applications. "
            msg += f"Get in contact with {settings.SPONSORSHIP_NOTIFICATION_FROM_EMAIL} to discuss."
            raise forms.ValidationError(msg)

        return sponsor

    # Required fields are being manually validated because if the form
    # data has a Sponsor they shouldn't be required
    def clean_name(self):
        name = self.cleaned_data.get("name", "")
        sponsor = self.data.get("sponsor")
        if not sponsor and not name:
            raise forms.ValidationError("This field is required.")
        return name.strip()

    def clean_web_logo(self):
        web_logo = self.cleaned_data.get("web_logo", "")
        sponsor = self.data.get("sponsor")
        if not sponsor and not web_logo:
            raise forms.ValidationError("This field is required.")
        return web_logo

    def clean_primary_phone(self):
        primary_phone = self.cleaned_data.get("primary_phone", "")
        sponsor = self.data.get("sponsor")
        if not sponsor and not primary_phone:
            raise forms.ValidationError("This field is required.")
        return primary_phone.strip()

    def clean_mailing_address_line_1(self):
        mailing_address_line_1 = self.cleaned_data.get("mailing_address_line_1", "")
        sponsor = self.data.get("sponsor")
        if not sponsor and not mailing_address_line_1:
            raise forms.ValidationError("This field is required.")
        return mailing_address_line_1.strip()

    def clean_city(self):
        city = self.cleaned_data.get("city", "")
        sponsor = self.data.get("sponsor")
        if not sponsor and not city:
            raise forms.ValidationError("This field is required.")
        return city.strip()

    def clean_postal_code(self):
        postal_code = self.cleaned_data.get("postal_code", "")
        sponsor = self.data.get("sponsor")
        if not sponsor and not postal_code:
            raise forms.ValidationError("This field is required.")
        return postal_code.strip()

    def clean_country(self):
        country = self.cleaned_data.get("country", "")
        sponsor = self.data.get("sponsor")
        if not sponsor and not country:
            raise forms.ValidationError("This field is required.")
        return country.strip()

    def save(self):
        selected_sponsor = self.cleaned_data.get("sponsor")
        if selected_sponsor:
            return selected_sponsor

        sponsor = Sponsor.objects.create(
            name=self.cleaned_data["name"],
            web_logo=self.cleaned_data["web_logo"],
            primary_phone=self.cleaned_data["primary_phone"],
            mailing_address_line_1=self.cleaned_data["mailing_address_line_1"],
            mailing_address_line_2=self.cleaned_data.get("mailing_address_line_2", ""),
            city=self.cleaned_data["city"],
            state=self.cleaned_data.get("state", ""),
            postal_code=self.cleaned_data["postal_code"],
            country=self.cleaned_data["country"],
            description=self.cleaned_data.get("description", ""),
            landing_page_url=self.cleaned_data.get("landing_page_url", ""),
            twitter_handle=self.cleaned_data["twitter_handle"],
            print_logo=self.cleaned_data.get("print_logo"),
        )
        contacts = [f.save(commit=False) for f in self.contacts_formset.forms]
        for contact in contacts:
            if self.user and self.user.email.lower() == contact.email.lower():
                contact.user = self.user
            contact.sponsor = sponsor
            contact.save()

        return sponsor

    @cached_property
    def user_with_previous_sponsors(self):
        if not self.user:
            return False
        return self.fields["sponsor"].queryset.exists()


class SponsorshipReviewAdminForm(forms.ModelForm):
    start_date = forms.DateField(widget=AdminDateWidget(), required=False)
    end_date = forms.DateField(widget=AdminDateWidget(), required=False)

    def __init__(self, *args, **kwargs):
        force_required = kwargs.pop("force_required", False)
        super().__init__(*args, **kwargs)
        if force_required:
            for field_name in self.fields:
                self.fields[field_name].required = True

    class Meta:
        model = Sponsorship
        fields = ["start_date", "end_date", "level_name", "sponsorship_fee"]

    def clean(self):
        cleaned_data = super().clean()
        start_date = cleaned_data.get("start_date")
        end_date = cleaned_data.get("end_date")

        if start_date and end_date and end_date <= start_date:
            raise forms.ValidationError("End date must be greater than start date")

        return cleaned_data


class SponsorBenefitAdminInlineForm(forms.ModelForm):
    sponsorship_benefit = forms.ModelChoiceField(
        queryset=SponsorshipBenefit.objects.select_related("program"),
    )

    def __init__(self, *args, **kwargs):
        super().__init__(*args, **kwargs)
        if "benefit_internal_value" in self.fields:
            self.fields["benefit_internal_value"].required = True

    class Meta:
        model = SponsorBenefit
        fields = ["sponsorship_benefit", "sponsorship", "benefit_internal_value"]

    def save(self, commit=True):
        sponsorship = self.cleaned_data["sponsorship"]
        benefit = self.cleaned_data["sponsorship_benefit"]
        value = self.cleaned_data["benefit_internal_value"]

        if not (self.instance and self.instance.pk):  # new benefit
            self.instance = SponsorBenefit(sponsorship=sponsorship)
        else:
            self.instance.refresh_from_db()

        self.instance.benefit_internal_value = value
        if benefit.pk != self.instance.sponsorship_benefit_id:
            self.instance.sponsorship_benefit = benefit
            self.instance.name = benefit.name
            self.instance.description = benefit.description
            self.instance.program = benefit.program

        if commit:
            self.instance.save()

        return self.instance<|MERGE_RESOLUTION|>--- conflicted
+++ resolved
@@ -5,13 +5,7 @@
 from django.utils.functional import cached_property
 from django.utils.text import slugify
 from django.utils.translation import ugettext_lazy as _
-<<<<<<< HEAD
 from django_countries.fields import CountryField
-=======
-from django.utils.functional import cached_property
-from django.conf import settings
-from django.db.models import Count
->>>>>>> 159f0bbe
 
 from sponsors.models import (
     SponsorshipBenefit,
