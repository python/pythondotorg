from itertools import chain
from django import forms
from django.conf import settings
from django.contrib.admin.widgets import AdminDateWidget
from django.db.models import Q
from django.utils import timezone
from django.utils.functional import cached_property
from django.utils.text import slugify
from django.utils.translation import gettext_lazy as _
from django_countries.fields import CountryField

from sponsors.models import (
    SponsorshipBenefit,
    SponsorshipPackage,
    SponsorshipProgram,
    Sponsor,
    SponsorContact,
    Sponsorship,
    SponsorBenefit,
    SponsorEmailNotificationTemplate
)


class PickSponsorshipBenefitsField(forms.ModelMultipleChoiceField):
    widget = forms.CheckboxSelectMultiple

    def label_from_instance(self, obj):
        return obj.name


class SponsorContactForm(forms.ModelForm):
    class Meta:
        model = SponsorContact
        fields = ["name", "email", "phone", "primary", "administrative", "accounting"]


SponsorContactFormSet = forms.formset_factory(
    SponsorContactForm,
    extra=0,
    min_num=1,
    validate_min=True,
    can_delete=False,
    can_order=False,
    max_num=5,
)


class SponsorshiptBenefitsForm(forms.Form):
    package = forms.ModelChoiceField(
        queryset=SponsorshipPackage.objects.list_advertisables(),
        widget=forms.RadioSelect(),
        required=False,
        empty_label=None,
    )
    add_ons_benefits = PickSponsorshipBenefitsField(
        required=False,
        queryset=SponsorshipBenefit.objects.add_ons().select_related("program"),
    )

    def __init__(self, *args, **kwargs):
        super().__init__(*args, **kwargs)
        benefits_qs = SponsorshipBenefit.objects.with_packages().select_related(
            "program"
        )

        for program in SponsorshipProgram.objects.all():
            slug = slugify(program.name).replace("-", "_")
            self.fields[f"benefits_{slug}"] = PickSponsorshipBenefitsField(
                queryset=benefits_qs.filter(program=program),
                required=False,
                label=_("{program_name} Benefits").format(program_name=program.name),
            )

    @property
    def benefits_programs(self):
        return [f for f in self if f.name.startswith("benefits_")]

    @property
    def benefits_conflicts(self):
        """
        Returns a dict with benefits ids as keys and their list of conlicts ids as values
        """
        conflicts = {}
        for benefit in SponsorshipBenefit.objects.with_conflicts():
            benefits_conflicts = benefit.conflicts.values_list("id", flat=True)
            if benefits_conflicts:
                conflicts[benefit.id] = list(benefits_conflicts)
        return conflicts

    def get_benefits(self, cleaned_data=None):
        cleaned_data = cleaned_data or self.cleaned_data
        return list(
            chain(*(cleaned_data.get(bp.name) for bp in self.benefits_programs))
        )

    def get_package(self):
        return self.cleaned_data.get("package")

    def _clean_benefits(self, cleaned_data):
        """
        Validate chosen benefits. Invalid scenarios are:
        - benefits with conflits
        - package only benefits and form without SponsorshipProgram
        - benefit with no capacity, except if soft
        """
        package = cleaned_data.get("package")
        benefits = self.get_benefits(cleaned_data)
        if not benefits:
            raise forms.ValidationError(
                _("You have to pick a minimum number of benefits.")
            )

        benefits_ids = [b.id for b in benefits]
        for benefit in benefits:
            conflicts = set(self.benefits_conflicts.get(benefit.id, []))
            if conflicts and set(benefits_ids).intersection(conflicts):
                raise forms.ValidationError(
                    _("The application has 1 or more benefits that conflicts.")
                )

            if benefit.package_only:
                if not package:
                    raise forms.ValidationError(
                        _(
                            "The application has 1 or more package only benefits and no sponsor package."
                        )
                    )
                elif not benefit.packages.filter(id=package.id).exists():
                    raise forms.ValidationError(
                        _(
                            "The application has 1 or more package only benefits but wrong sponsor package."
                        )
                    )

            if not benefit.has_capacity:
                raise forms.ValidationError(
                    _("The application has 1 or more benefits with no capacity.")
                )

        return cleaned_data

    def clean(self):
        cleaned_data = super().clean()
        return self._clean_benefits(cleaned_data)


class SponsorshipApplicationForm(forms.Form):
    name = forms.CharField(
        max_length=100,
        label="Sponsor name",
        help_text="Name of the sponsor, for public display.",
        required=False,
    )
    description = forms.CharField(
        label="Sponsor description",
        help_text="Brief description of the sponsor for public display.",
        required=False,
        widget=forms.TextInput,
    )
    landing_page_url = forms.URLField(
        label="Sponsor landing page",
        help_text="Landing page URL. The linked page may not contain any sales or marketing information.",
        required=False,
    )
    twitter_handle = forms.CharField(
        max_length=32,
        label="Twitter handle",
        help_text="For promotion of your sponsorship on social media.",
        required=False,
    )
    web_logo = forms.ImageField(
        label="Sponsor web logo",
        help_text="For display on our sponsor webpage. High resolution PNG or JPG, smallest dimension no less than 256px",
        required=False,
    )
    print_logo = forms.FileField(
        label="Sponsor print logo",
        help_text="For printed materials, signage, and projection. SVG or EPS",
        required=False,
    )

    primary_phone = forms.CharField(
        label="Sponsor Primary Phone",
        max_length=32,
        required=False,
    )
    mailing_address_line_1 = forms.CharField(
        label="Mailing Address line 1",
        widget=forms.TextInput,
        required=False,
    )
    mailing_address_line_2 = forms.CharField(
        label="Mailing Address line 2",
        widget=forms.TextInput,
        required=False,
    )

    city = forms.CharField(max_length=64, required=False)
    state = forms.CharField(
        label="State/Province/Region", max_length=64, required=False
    )
    postal_code = forms.CharField(
        label="Zip/Postal Code", max_length=64, required=False
    )
    country = CountryField().formfield(required=False)

    def __init__(self, *args, **kwargs):
        self.user = kwargs.pop("user", None)
        super().__init__(*args, **kwargs)
        qs = Sponsor.objects.none()
        if self.user:
            sponsor_ids = SponsorContact.objects.filter(user=self.user).values_list(
                "sponsor", flat=True
            )
            qs = Sponsor.objects.filter(id__in=sponsor_ids)
        self.fields["sponsor"] = forms.ModelChoiceField(queryset=qs, required=False)

        formset_kwargs = {"prefix": "contact"}
        if self.data:
            self.contacts_formset = SponsorContactFormSet(self.data, **formset_kwargs)
        else:
            self.contacts_formset = SponsorContactFormSet(**formset_kwargs)

    def clean(self):
        cleaned_data = super().clean()
        sponsor = self.data.get("sponsor")
        if not sponsor and not self.contacts_formset.is_valid():
            msg = "Errors with contact(s) information"
            if not self.contacts_formset.errors:
                msg = "You have to enter at least one contact"
            raise forms.ValidationError(msg)
        elif not sponsor:
            has_primary_contact = any(
                f.cleaned_data.get("primary") for f in self.contacts_formset.forms
            )
            if not has_primary_contact:
                msg = "You have to mark at least one contact as the primary one."
                raise forms.ValidationError(msg)

    def clean_sponsor(self):
        sponsor = self.cleaned_data.get("sponsor")
        if not sponsor:
            return

        if Sponsorship.objects.in_progress().filter(sponsor=sponsor).exists():
            msg = f"The sponsor {sponsor.name} already have open Sponsorship applications. "
            msg += f"Get in contact with {settings.SPONSORSHIP_NOTIFICATION_FROM_EMAIL} to discuss."
            raise forms.ValidationError(msg)

        return sponsor

    # Required fields are being manually validated because if the form
    # data has a Sponsor they shouldn't be required
    def clean_name(self):
        name = self.cleaned_data.get("name", "")
        sponsor = self.data.get("sponsor")
        if not sponsor and not name:
            raise forms.ValidationError("This field is required.")
        return name.strip()

    def clean_web_logo(self):
        web_logo = self.cleaned_data.get("web_logo", "")
        sponsor = self.data.get("sponsor")
        if not sponsor and not web_logo:
            raise forms.ValidationError("This field is required.")
        return web_logo

    def clean_primary_phone(self):
        primary_phone = self.cleaned_data.get("primary_phone", "")
        sponsor = self.data.get("sponsor")
        if not sponsor and not primary_phone:
            raise forms.ValidationError("This field is required.")
        return primary_phone.strip()

    def clean_mailing_address_line_1(self):
        mailing_address_line_1 = self.cleaned_data.get("mailing_address_line_1", "")
        sponsor = self.data.get("sponsor")
        if not sponsor and not mailing_address_line_1:
            raise forms.ValidationError("This field is required.")
        return mailing_address_line_1.strip()

    def clean_city(self):
        city = self.cleaned_data.get("city", "")
        sponsor = self.data.get("sponsor")
        if not sponsor and not city:
            raise forms.ValidationError("This field is required.")
        return city.strip()

    def clean_postal_code(self):
        postal_code = self.cleaned_data.get("postal_code", "")
        sponsor = self.data.get("sponsor")
        if not sponsor and not postal_code:
            raise forms.ValidationError("This field is required.")
        return postal_code.strip()

    def clean_country(self):
        country = self.cleaned_data.get("country", "")
        sponsor = self.data.get("sponsor")
        if not sponsor and not country:
            raise forms.ValidationError("This field is required.")
        return country.strip()

    def save(self):
        selected_sponsor = self.cleaned_data.get("sponsor")
        if selected_sponsor:
            return selected_sponsor

        sponsor = Sponsor.objects.create(
            name=self.cleaned_data["name"],
            web_logo=self.cleaned_data["web_logo"],
            primary_phone=self.cleaned_data["primary_phone"],
            mailing_address_line_1=self.cleaned_data["mailing_address_line_1"],
            mailing_address_line_2=self.cleaned_data.get("mailing_address_line_2", ""),
            city=self.cleaned_data["city"],
            state=self.cleaned_data.get("state", ""),
            postal_code=self.cleaned_data["postal_code"],
            country=self.cleaned_data["country"],
            description=self.cleaned_data.get("description", ""),
            landing_page_url=self.cleaned_data.get("landing_page_url", ""),
            twitter_handle=self.cleaned_data["twitter_handle"],
            print_logo=self.cleaned_data.get("print_logo"),
        )
        contacts = [f.save(commit=False) for f in self.contacts_formset.forms]
        for contact in contacts:
            if self.user and self.user.email.lower() == contact.email.lower():
                contact.user = self.user
            contact.sponsor = sponsor
            contact.save()

        return sponsor

    @cached_property
    def user_with_previous_sponsors(self):
        if not self.user:
            return False
        return self.fields["sponsor"].queryset.exists()


class SponsorshipReviewAdminForm(forms.ModelForm):
    start_date = forms.DateField(widget=AdminDateWidget(), required=False)
    end_date = forms.DateField(widget=AdminDateWidget(), required=False)

    def __init__(self, *args, **kwargs):
        force_required = kwargs.pop("force_required", False)
        super().__init__(*args, **kwargs)
        if force_required:
            for field_name in self.fields:
                self.fields[field_name].required = True

    class Meta:
        model = Sponsorship
        fields = ["start_date", "end_date", "package", "sponsorship_fee"]

    def clean(self):
        cleaned_data = super().clean()
        start_date = cleaned_data.get("start_date")
        end_date = cleaned_data.get("end_date")

        if start_date and end_date and end_date <= start_date:
            raise forms.ValidationError("End date must be greater than start date")

        return cleaned_data


class SignedSponsorshipReviewAdminForm(SponsorshipReviewAdminForm):
    """
    Form to approve sponsorships that already have a signed contract
    """
    signed_contract = forms.FileField(help_text="Please upload the final version of the signed contract.")


class SponsorBenefitAdminInlineForm(forms.ModelForm):
    sponsorship_benefit = forms.ModelChoiceField(
        queryset=SponsorshipBenefit.objects.order_by('program', 'order').select_related("program"),
        required=False,
    )

    def __init__(self, *args, **kwargs):
        super().__init__(*args, **kwargs)

    class Meta:
        model = SponsorBenefit
        fields = ["sponsorship_benefit", "sponsorship", "benefit_internal_value"]

    def save(self, commit=True):
        sponsorship = self.cleaned_data["sponsorship"]
        benefit = self.cleaned_data["sponsorship_benefit"]
        value = self.cleaned_data["benefit_internal_value"]

        if not (self.instance and self.instance.pk):  # new benefit
            self.instance = SponsorBenefit(sponsorship=sponsorship)
        else:
            self.instance.refresh_from_db()

        self.instance.benefit_internal_value = value
        if benefit.pk != self.instance.sponsorship_benefit_id:
            self.instance.sponsorship_benefit = benefit
            self.instance.name = benefit.name
            self.instance.description = benefit.description
            self.instance.program = benefit.program

        if commit:
            self.instance.save()

        return self.instance


class SponsorshipsListForm(forms.Form):
    sponsorships = forms.ModelMultipleChoiceField(
        required=True,
        queryset=Sponsorship.objects.select_related("sponsor"),
        widget=forms.CheckboxSelectMultiple,
    )

    @classmethod
    def with_benefit(cls, sponsorship_benefit, *args, **kwargs):
        """
        Queryset considering only valid sponsorships which have the benefit
        """
        today = timezone.now().date()
        queryset = sponsorship_benefit.related_sponsorships.exclude(
            Q(end_date__lt=today) | Q(status=Sponsorship.REJECTED)
        ).select_related("sponsor")

        form = cls(*args, **kwargs)
        form.fields["sponsorships"].queryset = queryset
        form.sponsorship_benefit = sponsorship_benefit

        return form


class SendSponsorshipNotificationForm(forms.Form):
    contact_types = forms.MultipleChoiceField(
        choices=SponsorContact.CONTACT_TYPES,
        required=True,
        widget=forms.CheckboxSelectMultiple,
    )
    notification = forms.ModelChoiceField(
        queryset=SponsorEmailNotificationTemplate.objects.all(),
        help_text="You can select an existing notification or your own custom subject/content",
        required=False,
    )
    subject = forms.CharField(max_length=140, required=False)
    content = forms.CharField(widget=forms.widgets.Textarea(), required=False)

    def clean(self):
        cleaned_data = super().clean()
        notification = cleaned_data.get("notification")
        subject = cleaned_data.get("subject", "").strip()
        content = cleaned_data.get("content", "").strip()
        custom_notification = subject or content

        if not (notification or custom_notification):
            raise forms.ValidationError("Can not send email without notification or custom content")
        if notification and custom_notification:
            raise forms.ValidationError("You must select a notification or use custom content, not both")

        return cleaned_data

    def get_notification(self):
        default_notification = SponsorEmailNotificationTemplate(
            content=self.cleaned_data["content"],
            subject=self.cleaned_data["subject"],
        )
<<<<<<< HEAD
        return self.cleaned_data.get("notification") or default_notification


class SponsorUpdateForm(forms.ModelForm):
    READONLY_FIELDS = [
        "name",
    ]

    def __init__(self, *args, **kwargs):
        super().__init__(*args, **kwargs)
        formset_kwargs = {"prefix": "contact", "instance": self.instance}
        factory = forms.inlineformset_factory(
            Sponsor,
            SponsorContact,
            form=SponsorContactForm,
            extra=0,
            min_num=1,
            validate_min=True,
            can_delete=True,
            can_order=False,
            max_num=5,
        )
        if self.data:
            self.contacts_formset = factory(self.data, **formset_kwargs)
        else:
            self.contacts_formset = factory(**formset_kwargs)
        # display fields as read-only
        for disabled in self.READONLY_FIELDS:
            self.fields[disabled].widget.attrs['readonly'] = True

    class Meta:
        exclude = ["created", "updated", "creator", "last_modified_by", "web_logo", "print_logo"]
        model = Sponsor

    def clean(self):
        cleaned_data = super().clean()

        if not self.contacts_formset.is_valid():
            msg = "Errors with contact(s) information"
            if not self.contacts_formset.errors:
                msg = "You have to enter at least one contact"
            raise forms.ValidationError(msg)

        has_primary_contact = any(
            f.cleaned_data.get("primary") for f in self.contacts_formset.forms
        )
        if not has_primary_contact:
            msg = "You have to mark at least one contact as the primary one."
            raise forms.ValidationError(msg)

    def save(self, *args, **kwargs):
        super().save(*args, **kwargs)
        self.contacts_formset.save()
=======
        return self.cleaned_data.get("notification") or default_notification
>>>>>>> 5defd8ad
<|MERGE_RESOLUTION|>--- conflicted
+++ resolved
@@ -462,7 +462,6 @@
             content=self.cleaned_data["content"],
             subject=self.cleaned_data["subject"],
         )
-<<<<<<< HEAD
         return self.cleaned_data.get("notification") or default_notification
 
 
@@ -515,7 +514,4 @@
 
     def save(self, *args, **kwargs):
         super().save(*args, **kwargs)
-        self.contacts_formset.save()
-=======
-        return self.cleaned_data.get("notification") or default_notification
->>>>>>> 5defd8ad
+        self.contacts_formset.save()