from pathlib import Path
from itertools import chain
from num2words import num2words
from django.conf import settings
from django.core.files.storage import default_storage
from django.core.exceptions import ObjectDoesNotExist
from django.db import models
from django.db.models import Sum, Count
from django.template.defaultfilters import truncatechars
from django.utils import timezone
from django.utils.functional import cached_property
from django.urls import reverse
from markupfield.fields import MarkupField
from ordered_model.models import OrderedModel, OrderedModelManager
from allauth.account.admin import EmailAddress
from django_countries.fields import CountryField

from cms.models import ContentManageable
from .managers import SponsorContactQuerySet, SponsorshipQuerySet
from .exceptions import (
    SponsorWithExistingApplicationException,
    InvalidStatusException,
    SponsorshipInvalidDateRangeException,
)

DEFAULT_MARKUP_TYPE = getattr(settings, "DEFAULT_MARKUP_TYPE", "restructuredtext")


class SponsorshipPackage(OrderedModel):
    name = models.CharField(max_length=64)
    sponsorship_amount = models.PositiveIntegerField()

    def __str__(self):
        return self.name

    class Meta(OrderedModel.Meta):
        pass

    def has_user_customization(self, benefits):
        """
        Given a list of benefits this method checks if it exclusively matches the sponsor package benefits
        """
        pkg_benefits_with_conflicts = set(self.benefits.with_conflicts())

        # check if all packages' benefits without conflict are present in benefits list
        from_pkg_benefits = set(
            [b for b in benefits if b not in pkg_benefits_with_conflicts]
        )
        if from_pkg_benefits != set(self.benefits.without_conflicts()):
            return True

        # check if at least one of the conflicting benefits is present
        remaining_benefits = set(benefits) - from_pkg_benefits
        if not remaining_benefits and pkg_benefits_with_conflicts:
            return True

        # create groups of conflicting benefits ids
        conflicts_groups = []
        for pkg_benefit in pkg_benefits_with_conflicts:
            if pkg_benefit in chain(*conflicts_groups):
                continue
            grp = set([pkg_benefit] + list(pkg_benefit.conflicts.all()))
            conflicts_groups.append(grp)

        has_all_conflicts = all(
            g.intersection(remaining_benefits) for g in conflicts_groups
        )
        return not has_all_conflicts


class SponsorshipProgram(OrderedModel):
    name = models.CharField(max_length=64)
    description = models.TextField(null=True, blank=True)

    def __str__(self):
        return self.name

    class Meta(OrderedModel.Meta):
        pass


class SponsorshipBenefitManager(OrderedModelManager):
    def with_conflicts(self):
        return self.exclude(conflicts__isnull=True)

    def without_conflicts(self):
        return self.filter(conflicts__isnull=True)

    def add_ons(self):
        return self.annotate(num_packages=Count("packages")).filter(num_packages=0)

    def with_packages(self):
        return (
            self.annotate(num_packages=Count("packages"))
            .exclude(num_packages=0)
            .order_by("-num_packages")
        )


class SponsorshipBenefit(OrderedModel):
    objects = SponsorshipBenefitManager()

    # Public facing
    name = models.CharField(
        max_length=1024,
        verbose_name="Benefit Name",
        help_text="For display in the application form, contract, and sponsor dashboard.",
    )
    description = models.TextField(
        null=True,
        blank=True,
        verbose_name="Benefit Description",
        help_text="For display on generated prospectuses and the website.",
    )
    program = models.ForeignKey(
        SponsorshipProgram,
        null=True,
        blank=False,
        on_delete=models.SET_NULL,
        verbose_name="Sponsorship Program",
        help_text="Which sponsorship program the benefit is associated with.",
    )
    packages = models.ManyToManyField(
        SponsorshipPackage,
        related_name="benefits",
        verbose_name="Sponsorship Packages",
        help_text="What sponsorship packages this benefit is included in.",
        blank=True,
    )
    package_only = models.BooleanField(
        default=False,
        verbose_name="Sponsor Package Only Benefit",
        help_text="If a benefit is only available via a sponsorship package, select this option.",
    )
    new = models.BooleanField(
        default=False,
        verbose_name="New Benefit",
        help_text='If selected, display a "New This Year" badge along side the benefit.',
    )
    unavailable = models.BooleanField(
        default=False,
        verbose_name="Benefit is unavailable",
        help_text="If selected, this benefit will not be available to applicants.",
    )

    # Internal
    legal_clauses = models.ManyToManyField(
        "LegalClause",
        related_name="benefits",
        verbose_name="Legal Clauses",
        help_text="Legal clauses to be displayed in the contract",
        blank=True,
    )
    internal_description = models.TextField(
        null=True,
        blank=True,
        verbose_name="Internal Description or Notes",
        help_text="Any description or notes for internal use.",
    )
    internal_value = models.PositiveIntegerField(
        null=True,
        blank=True,
        verbose_name="Internal Value",
        help_text=(
            "Value used internally to calculate sponsorship value when applicants "
            "construct their own sponsorship packages."
        ),
    )
    capacity = models.PositiveIntegerField(
        null=True,
        blank=True,
        verbose_name="Capacity",
        help_text="For benefits with limited capacity, set it here.",
    )
    soft_capacity = models.BooleanField(
        default=False,
        verbose_name="Soft Capacity",
        help_text="If a benefit's capacity is flexible, select this option.",
    )
    conflicts = models.ManyToManyField(
        "self",
        blank=True,
        symmetrical=True,
        verbose_name="Conflicts",
        help_text="For benefits that conflict with one another,",
    )

    NEW_MESSAGE = "New benefit this year!"
    PACKAGE_ONLY_MESSAGE = "Benefit only available as part of a sponsor package"
    NO_CAPACITY_MESSAGE = "This benefit is currently at capacity"

    @property
    def unavailability_message(self):
        if self.package_only:
            return self.PACKAGE_ONLY_MESSAGE
        if not self.has_capacity:
            return self.NO_CAPACITY_MESSAGE
        return ""

    @property
    def has_capacity(self):
        if self.unavailable:
            return False
        return not (
            self.remaining_capacity is not None
            and self.remaining_capacity <= 0
            and not self.soft_capacity
        )

    @property
    def remaining_capacity(self):
        # TODO implement logic to compute
        return self.capacity

    def __str__(self):
        return f"{self.program} > {self.name}"

    def _short_name(self):
        return truncatechars(self.name, 42)

    _short_name.short_description = "Benefit Name"
    short_name = property(_short_name)

    class Meta(OrderedModel.Meta):
        pass


class SponsorContact(models.Model):
    objects = SponsorContactQuerySet.as_manager()

    sponsor = models.ForeignKey(
        "Sponsor", on_delete=models.CASCADE, related_name="contacts"
    )
    user = models.ForeignKey(
        settings.AUTH_USER_MODEL, null=True, blank=True, on_delete=models.CASCADE
    )  # Optionally related to a User! (This needs discussion)
    primary = models.BooleanField(
        default=False, help_text="If this is the primary contact for the sponsor"
    )
    administrative = models.BooleanField(
        default=False, help_text="If this is an administrative contact for the sponsor"
    )
    manager = models.BooleanField(
        default=False,
        help_text="If this contact can manage sponsorship information on python.org",
    )
    name = models.CharField(max_length=100)
    email = models.EmailField(max_length=256)
    phone = models.CharField("Contact Phone", max_length=32)

    # Sketch of something we'll need to determine if a user is able to make _changes_ to sponsorship benefits/logos/descriptons/etc.
    @property
    def can_manage(self):
        if self.user is not None and (self.primary or self.manager):
            return True

    def __str__(self):
        return f"Contact {self.name} from {self.sponsor}"


class Sponsorship(models.Model):
    APPLIED = "applied"
    REJECTED = "rejected"
    APPROVED = "approved"
    FINALIZED = "finalized"

    STATUS_CHOICES = [
        (APPLIED, "Applied"),
        (REJECTED, "Rejected"),
        (APPROVED, "Approved"),
        (FINALIZED, "Finalized"),
    ]

    objects = SponsorshipQuerySet.as_manager()

    submited_by = models.ForeignKey(
        settings.AUTH_USER_MODEL, null=True, blank=True, on_delete=models.SET_NULL
    )
    sponsor = models.ForeignKey("Sponsor", null=True, on_delete=models.SET_NULL)
    status = models.CharField(
        max_length=20, choices=STATUS_CHOICES, default=APPLIED, db_index=True
    )

    start_date = models.DateField(null=True, blank=True)
    end_date = models.DateField(null=True, blank=True)
    applied_on = models.DateField(auto_now_add=True)
    approved_on = models.DateField(null=True, blank=True)
    rejected_on = models.DateField(null=True, blank=True)
    finalized_on = models.DateField(null=True, blank=True)

    for_modified_package = models.BooleanField(
        default=False,
        help_text="If true, it means the user customized the package's benefits.",
    )
    level_name = models.CharField(max_length=64, default="")
    sponsorship_fee = models.PositiveIntegerField(null=True, blank=True)

    def __str__(self):
        repr = f"{self.level_name} ({self.get_status_display()}) for sponsor {self.sponsor.name}"
        if self.start_date and self.end_date:
            fmt = "%m/%d/%Y"
            start = self.start_date.strftime(fmt)
            end = self.end_date.strftime(fmt)
            repr += f" [{start} - {end}]"
        return repr

    @classmethod
    def new(cls, sponsor, benefits, package=None, submited_by=None):
        """
        Creates a Sponsorship with a Sponsor and a list of SponsorshipBenefit.
        This will create SponsorBenefit copies from the benefits
        """
        for_modified_package = False
        package_benefits = []

        if package and package.has_user_customization(benefits):
            package_benefits = package.benefits.all()
            for_modified_package = True
        elif not package:
            for_modified_package = True

        if cls.objects.in_progress().filter(sponsor=sponsor).exists():
            raise SponsorWithExistingApplicationException(f"Sponsor pk: {sponsor.pk}")

        sponsorship = cls.objects.create(
            submited_by=submited_by,
            sponsor=sponsor,
            level_name="" if not package else package.name,
            sponsorship_fee=None if not package else package.sponsorship_amount,
            for_modified_package=for_modified_package,
        )

        for benefit in benefits:
            added_by_user = for_modified_package and benefit not in package_benefits
            SponsorBenefit.new_copy(
                benefit, sponsorship=sponsorship, added_by_user=added_by_user
            )

        return sponsorship

    @property
    def estimated_cost(self):
        return (
            self.benefits.aggregate(Sum("benefit_internal_value"))[
                "benefit_internal_value__sum"
            ]
            or 0
        )

    @property
<<<<<<< HEAD
    def verbose_sponsorship_fee(self):
        if self.sponsorship_fee is None:
          return 0
        return num2words(self.sponsorship_fee)
=======
    def agreed_fee(self):
        valid_status = [Sponsorship.APPROVED, Sponsorship.FINALIZED]
        if self.status in valid_status:
            return self.sponsorship_fee
        try:
            package = SponsorshipPackage.objects.get(name=self.level_name)
            benefits = [sb.sponsorship_benefit for sb in self.package_benefits.all().select_related('sponsorship_benefit')]
            if package and not package.has_user_customization(benefits):
                return self.sponsorship_fee
        except SponsorshipPackage.DoesNotExist:  # sponsorship level names can change over time
            return None

>>>>>>> a8c96882

    def reject(self):
        if self.REJECTED not in self.next_status:
            msg = f"Can't reject a {self.get_status_display()} sponsorship."
            raise InvalidStatusException(msg)
        self.status = self.REJECTED
        self.rejected_on = timezone.now().date()

    def approve(self, start_date, end_date):
        if self.APPROVED not in self.next_status:
            msg = f"Can't approve a {self.get_status_display()} sponsorship."
            raise InvalidStatusException(msg)
        if start_date >= end_date:
            msg = f"Start date greater or equal than end date"
            raise SponsorshipInvalidDateRangeException(msg)
        self.status = self.APPROVED
        self.start_date = start_date
        self.end_date = end_date
        self.approved_on = timezone.now().date()

    def rollback_to_editing(self):
        accepts_rollback = [self.APPLIED, self.APPROVED, self.REJECTED]
        if self.status not in accepts_rollback:
            msg = f"Can't rollback to edit a {self.get_status_display()} sponsorship."
            raise InvalidStatusException(msg)

        try:
            if not self.contract.is_draft:
                status = self.contract.get_status_display()
                msg = f"Can't rollback to edit a sponsorship with a { status } Contract."
                raise InvalidStatusException(msg)
            self.contract.delete()
        except ObjectDoesNotExist:
            pass

        self.status = self.APPLIED
        self.approved_on = None
        self.rejected_on = None

    @property
    def verified_emails(self):
        emails = [self.submited_by.email]
        if self.sponsor:
            emails = self.sponsor.verified_emails(initial_emails=emails)
        return emails

    @property
    def admin_url(self):
        return reverse("admin:sponsors_sponsorship_change", args=[self.pk])

    @property
<<<<<<< HEAD
    def contract_admin_url(self):
        if not self.contract:
            return ""
        return reverse(
            "admin:sponsors_contract_change", args=[self.contract.pk]
        )
=======
    def detail_url(self):
        return reverse("sponsorship_application_detail", args=[self.pk])
>>>>>>> a8c96882

    @cached_property
    def package_benefits(self):
        return self.benefits.filter(added_by_user=False)

    @cached_property
    def added_benefits(self):
        return self.benefits.filter(added_by_user=True)

    @property
    def open_for_editing(self):
        return self.status == self.APPLIED

    @property
    def next_status(self):
        states_map = {
            self.APPLIED: [self.APPROVED, self.REJECTED],
            self.APPROVED: [self.FINALIZED],
            self.REJECTED: [],
            self.FINALIZED: [],
        }
        return states_map[self.status]


class SponsorBenefit(OrderedModel):
    sponsorship = models.ForeignKey(
        Sponsorship, on_delete=models.CASCADE, related_name="benefits"
    )
    sponsorship_benefit = models.ForeignKey(
        SponsorshipBenefit,
        null=True,
        blank=False,
        on_delete=models.SET_NULL,
        help_text="Sponsorship Benefit this Sponsor Benefit came from",
    )
    name = models.CharField(
        max_length=1024,
        verbose_name="Benefit Name",
        help_text="For display in the contract and sponsor dashboard.",
    )
    description = models.TextField(
        null=True,
        blank=True,
        verbose_name="Benefit Description",
        help_text="For display in the contract and sponsor dashboard.",
    )
    program = models.ForeignKey(
        SponsorshipProgram,
        null=True,
        blank=False,
        on_delete=models.SET_NULL,
        verbose_name="Sponsorship Program",
        help_text="Which sponsorship program the benefit is associated with.",
    )
    benefit_internal_value = models.PositiveIntegerField(
        null=True,
        blank=True,
        verbose_name="Benefit Internal Value",
        help_text=("Benefit's internal value from when the Sponsorship gets created"),
    )
    added_by_user = models.BooleanField(
        blank=True, default=False, verbose_name="Added by user?"
    )

    @classmethod
    def new_copy(cls, benefit, **kwargs):
        return cls.objects.create(
            sponsorship_benefit=benefit,
            name=benefit.name,
            description=benefit.description,
            program=benefit.program,
            benefit_internal_value=benefit.internal_value,
            **kwargs,
        )

    @property
    def legal_clauses(self):
        return self.sponsorship_benefit.legal_clauses.all()

    class Meta(OrderedModel.Meta):
        pass


class Sponsor(ContentManageable):
    name = models.CharField(
        max_length=100,
        verbose_name="Sponsor name",
        help_text="Name of the sponsor, for public display.",
    )
    description = models.TextField(
        verbose_name="Sponsor description",
        help_text="Brief description of the sponsor for public display.",
    )
    landing_page_url = models.URLField(
        blank=True,
        null=True,
        verbose_name="Sponsor landing page",
        help_text="Sponsor landing page URL. This may be provided by the sponsor, however the linked page may not contain any sales or marketing information.",
    )
    twitter_handle = models.CharField(
        max_length=32,  # Actual limit set by twitter is 15 characters, but that may change?
        blank=True,
        null=True,
        verbose_name="Sponsor twitter hanlde",
    )
    web_logo = models.ImageField(
        upload_to="sponsor_web_logos",
        verbose_name="Sponsor web logo",
        help_text="For display on our sponsor webpage. High resolution PNG or JPG, smallest dimension no less than 256px",
    )
    print_logo = models.FileField(
        upload_to="sponsor_print_logos",
        blank=True,
        null=True,
        verbose_name="Sponsor print logo",
        help_text="For printed materials, signage, and projection. SVG or EPS",
    )

    primary_phone = models.CharField("Sponsor Primary Phone", max_length=32)
    mailing_address_line_1 = models.CharField(
        verbose_name="Mailing Address line 1", max_length=128, default=""
    )
    mailing_address_line_2 = models.CharField(
        verbose_name="Mailing Address line 2", max_length=128, blank=True, default=""
    )
    city = models.CharField(verbose_name="City", max_length=64, default="")
    state = models.CharField(
        verbose_name="State/Province/Region", max_length=64, blank=True, default=""
    )
    postal_code = models.CharField(
        verbose_name="Zip/Postal Code", max_length=64, default=""
    )
    country = CountryField(default="")

    class Meta:
        verbose_name = "sponsor"
        verbose_name_plural = "sponsors"

    def verified_emails(self, initial_emails=None):
        emails = initial_emails if initial_emails is not None else []
        for contact in self.contacts.all():
            if EmailAddress.objects.filter(
                email__iexact=contact.email, verified=True
            ).exists():
                emails.append(contact.email)
        return list(set({e.casefold(): e for e in emails}.values()))

    def __str__(self):
        return f"{self.name}"

    @property
    def full_address(self):
        addr = self.mailing_address_line_1
        if self.mailing_address_line_2:
            addr += f" {self.mailing_address_line_2}"
        return f"{addr}, {self.city}, {self.state}, {self.country}"

    @property
    def primary_contact(self):
        try:
            return SponsorContact.objects.get_primary_contact(self)
        except SponsorContact.DoesNotExist:
            return None


class LegalClause(OrderedModel):
    internal_name = models.CharField(
        max_length=1024,
        verbose_name="Internal Name",
        help_text="Friendly name used internally by PSF to reference this clause",
        blank=False,
    )
    clause = models.TextField(
        verbose_name="Clause",
        help_text="Legal clause text to be added to contract",
        blank=False,
    )
    notes = models.TextField(
        verbose_name="Notes", help_text="PSF staff notes", blank=True, default=""
    )

    def __str__(self):
        return f"Clause: {self.internal_name}"

    class Meta(OrderedModel.Meta):
        pass


class Contract(models.Model):
    DRAFT = "draft"
    OUTDATED = "outdated"
    AWAITING_SIGNATURE = "awaiting signature"
    EXECUTED = "executed"
    NULLIFIED = "nullified"

    STATUS_CHOICES = [
        (DRAFT, "Draft"),
        (OUTDATED, "Outdated"),
        (AWAITING_SIGNATURE, "Awaiting signature"),
        (EXECUTED, "Executed"),
        (NULLIFIED, "Nullified"),
    ]

    FINAL_VERSION_PDF_DIR = "sponsors/statmentes_of_work/"
    SIGNED_PDF_DIR = FINAL_VERSION_PDF_DIR + "signed/"

    status = models.CharField(
        max_length=20, choices=STATUS_CHOICES, default=DRAFT, db_index=True
    )
    revision = models.PositiveIntegerField(default=0, verbose_name="Revision nº")
    document = models.FileField(
        upload_to=FINAL_VERSION_PDF_DIR,
        blank=True,
        verbose_name="Unsigned PDF",
    )
    signed_document = models.FileField(
        upload_to=SIGNED_PDF_DIR,
        blank=True,
        verbose_name="Signed PDF",
    )

    # Contract information gets populated during object's creation.
    # The sponsorship FK ís just a reference to keep track of related objects.
    # It shouldn't be used to fetch for any of the sponsorship's data.
    sponsorship = models.OneToOneField(
        Sponsorship,
        null=True,
        on_delete=models.SET_NULL,
        related_name="contract",
    )
    sponsor_info = models.TextField(verbose_name="Sponsor information")
    sponsor_contact = models.TextField(verbose_name="Sponsor contact")

    # benefits_list = """
    #   - Foundation - Promotion of Python case study [^1]
    #   - PyCon - PyCon website Listing [^1][^2]
    #   - PyPI - Social media promotion of your sponsorship
    # """
    benefits_list = MarkupField(markup_type="markdown")
    # legal_clauses = """
    # [^1]: Here's one with multiple paragraphs and code.
    #    Indent paragraphs to include them in the footnote.
    #    `{ my code }`
    #    Add as many paragraphs as you like.
    # [^2]: Here's one with multiple paragraphs and code.
    #    Indent paragraphs to include them in the footnote.
    #    `{ my code }`
    #    Add as many paragraphs as you like.
    # """
    legal_clauses = MarkupField(markup_type="markdown", default="", blank=True)

    # Activity control fields
    created_on = models.DateField(auto_now_add=True)
    last_update = models.DateField(auto_now=True)
    sent_on = models.DateField(null=True)

    class Meta:
        verbose_name = "Contract"
        verbose_name_plural = "Contracts"

    def __str__(self):
        return f"Contract: {self.sponsorship}"

    @classmethod
    def new(cls, sponsorship):
        """
        Factory method to create a new Contract from a Sponsorship
        """
        sponsor = sponsorship.sponsor
        primary_contact = sponsor.primary_contact

        sponsor_info = f"{sponsor.name} with address {sponsor.full_address} and contact {sponsor.primary_phone}"
        sponsor_contact = ""
        if primary_contact:
            sponsor_contact = f"{primary_contact.name} - {primary_contact.phone} | {primary_contact.email}"

        benefits = sponsorship.benefits.all()
        # must query for Legal Clauses again to respect model's ordering
        clauses_ids = [c.id for c in chain(*[b.legal_clauses for b in benefits])]
        legal_clauses = list(LegalClause.objects.filter(id__in=clauses_ids))

        benefits_list = []
        for benefit in benefits:
            item = f"- {benefit.program.name} - {benefit.name}"
            index_str = ""
            for legal_clause in benefit.legal_clauses:
                index = legal_clauses.index(legal_clause) + 1
                index_str += f"[^{index}]"
            if index_str:
                item += f" {index_str}"
            benefits_list.append(item)

        legal_clauses_text = "\n".join(
            [f"[^{i}]: {c.clause}" for i, c in enumerate(legal_clauses, start=1)]
        )
        return cls.objects.create(
            sponsorship=sponsorship,
            sponsor_info=sponsor_info,
            sponsor_contact=sponsor_contact,
            benefits_list="\n".join([b for b in benefits_list]),
            legal_clauses=legal_clauses_text,
        )

    @property
    def is_draft(self):
        return self.status == self.DRAFT

    @property
    def preview_url(self):
        return reverse("admin:sponsors_contract_preview", args=[self.pk])

    @property
    def awaiting_signature(self):
        return self.status == self.AWAITING_SIGNATURE

    @property
    def next_status(self):
        states_map = {
            self.DRAFT: [self.AWAITING_SIGNATURE],
            self.OUTDATED: [],
            self.AWAITING_SIGNATURE: [self.EXECUTED, self.NULLIFIED],
            self.EXECUTED: [],
            self.NULLIFIED: [self.DRAFT],
        }
        return states_map[self.status]

    def save(self, **kwargs):
        commit = kwargs.get("commit", True)
        if all([commit, self.pk, self.is_draft]):
            self.revision += 1
        return super().save(**kwargs)

    def set_final_version(self, pdf_file):
        if self.AWAITING_SIGNATURE not in self.next_status:
            msg = f"Can't send a {self.get_status_display()} contract."
            raise InvalidStatusException(msg)

        path = f"{self.FINAL_VERSION_PDF_DIR}"
        sponsor = self.sponsorship.sponsor.name.upper()
        filename = f"{path}SoW: {sponsor}.pdf"

        mode = "wb"
        try:
            # if using S3 Storage the file will always exist
            file = default_storage.open(filename, mode)
        except FileNotFoundError as e:
            # local env, not using S3
            path = Path(e.filename).parent
            if not path.exists():
                path.mkdir(parents=True)
            Path(e.filename).touch()
            file = default_storage.open(filename, mode)

        file.write(pdf_file)
        file.close()

        self.document = filename
        self.status = self.AWAITING_SIGNATURE
        self.save()<|MERGE_RESOLUTION|>--- conflicted
+++ resolved
@@ -348,12 +348,12 @@
         )
 
     @property
-<<<<<<< HEAD
     def verbose_sponsorship_fee(self):
         if self.sponsorship_fee is None:
           return 0
         return num2words(self.sponsorship_fee)
-=======
+
+    @property
     def agreed_fee(self):
         valid_status = [Sponsorship.APPROVED, Sponsorship.FINALIZED]
         if self.status in valid_status:
@@ -366,8 +366,6 @@
         except SponsorshipPackage.DoesNotExist:  # sponsorship level names can change over time
             return None
 
->>>>>>> a8c96882
-
     def reject(self):
         if self.REJECTED not in self.next_status:
             msg = f"Can't reject a {self.get_status_display()} sponsorship."
@@ -418,17 +416,16 @@
         return reverse("admin:sponsors_sponsorship_change", args=[self.pk])
 
     @property
-<<<<<<< HEAD
     def contract_admin_url(self):
         if not self.contract:
             return ""
         return reverse(
             "admin:sponsors_contract_change", args=[self.contract.pk]
         )
-=======
+
+    @property
     def detail_url(self):
         return reverse("sponsorship_application_detail", args=[self.pk])
->>>>>>> a8c96882
 
     @cached_property
     def package_benefits(self):
