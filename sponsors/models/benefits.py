"""
This module holds models related to benefits features and configurations
"""
<<<<<<< HEAD
from django import forms
from django.db import models
=======

from django.db import models, IntegrityError, transaction
>>>>>>> 1064bf16
from django.db.models import UniqueConstraint
from polymorphic.models import PolymorphicModel

from sponsors.models.assets import ImgAsset, TextAsset
from sponsors.models.enums import PublisherChoices, LogoPlacementChoices, AssetsRelatedTo
<<<<<<< HEAD

########################################
# Benefit features abstract classes
from sponsors.models.managers import BenefitFeatureQuerySet
=======
>>>>>>> 1064bf16


########################################
# Benefit features abstract classes
class BaseLogoPlacement(models.Model):
    publisher = models.CharField(
        max_length=30,
        choices=[(c.value, c.name.replace("_", " ").title()) for c in PublisherChoices],
        verbose_name="Publisher",
        help_text="On which site should the logo be displayed?"
    )
    logo_place = models.CharField(
        max_length=30,
        choices=[(c.value, c.name.replace("_", " ").title()) for c in LogoPlacementChoices],
        verbose_name="Logo Placement",
        help_text="Where the logo should be placed?"
    )

    class Meta:
        abstract = True


class BaseTieredQuantity(models.Model):
    package = models.ForeignKey("sponsors.SponsorshipPackage", on_delete=models.CASCADE)
    quantity = models.PositiveIntegerField()

    class Meta:
        abstract = True


class BaseEmailTargetable(models.Model):
    class Meta:
        abstract = True


class BaseRequiredAsset(models.Model):
    ASSET_CLASS = None

    related_to = models.CharField(
        max_length=30,
        choices=[(c.value, c.name.replace("_", " ").title()) for c in AssetsRelatedTo],
        verbose_name="Related To",
        help_text="To which instance (Sponsor or Sponsorship) should this asset relate to."
    )
    internal_name = models.CharField(
        max_length=128,
        verbose_name="Internal Name",
        help_text="Unique name used internally to control if the sponsor/sponsorship already has the asset",
        unique=False,
        db_index=True,
    )
<<<<<<< HEAD
    label = models.CharField(
        max_length=256,
        help_text="What's the title used to display the input to the sponsor?"
    )
    help_text = models.CharField(
        max_length=256,
        help_text="Any helper comment on how the input should be populated",
        default="",
        blank=True
    )

    class Meta:
        abstract = True


class RequiredAssetConfigurationMixin:
    """
    This class should be used to implement assets configuration.
    It's a mixin to updates the benefit feature creation to also
    create the related assets models
    """

    def create_benefit_feature(self, sponsor_benefit, **kwargs):
        if not self.ASSET_CLASS:
            raise NotImplementedError(
                "Subclasses of RequiredAssetConfigurationMixin must define an ASSET_CLASS attribute.")
=======

    def create_benefit_feature(self, sponsor_benefit, **kwargs):
        if not self.ASSET_CLASS:
            raise NotImplementedError("Subclasses of BaseRequiredAsset must define an ASSET_CLASS attribute.")
>>>>>>> 1064bf16

        # Super: BenefitFeatureConfiguration.create_benefit_feature
        benefit_feature = super().create_benefit_feature(sponsor_benefit, **kwargs)

        content_object = sponsor_benefit.sponsorship
        if self.related_to == AssetsRelatedTo.SPONSOR.value:
            content_object = sponsor_benefit.sponsorship.sponsor

        asset_qs = content_object.assets.filter(internal_name=self.internal_name)
        if not asset_qs.exists():
            asset = self.ASSET_CLASS(
                content_object=content_object, internal_name=self.internal_name,
            )
            asset.save()

        return benefit_feature

<<<<<<< HEAD
=======
    class Meta:
        abstract = True

>>>>>>> 1064bf16

class BaseRequiredImgAsset(BaseRequiredAsset):
    ASSET_CLASS = ImgAsset

    min_width = models.PositiveIntegerField()
    max_width = models.PositiveIntegerField()
    min_height = models.PositiveIntegerField()
    max_height = models.PositiveIntegerField()

    class Meta(BaseRequiredAsset.Meta):
        abstract = True


class BaseRequiredTextAsset(BaseRequiredAsset):
    ASSET_CLASS = TextAsset

<<<<<<< HEAD
=======
    label = models.CharField(
        max_length=256,
        help_text="What's the title used to display the text input to the sponsor?"
    )
    help_text = models.CharField(
        max_length=256,
        help_text="Any helper comment on how the input should be populated",
        default="",
        blank=True
    )

>>>>>>> 1064bf16
    class Meta(BaseRequiredAsset.Meta):
        abstract = True


<<<<<<< HEAD
class RequiredAssetMixin:
    """
    This class should be used to implement required assets.
    It's a mixin to get the information submitted by the user
    and which is stored in the related asset class.
    """

    def __related_asset(self):
        object = self.sponsor_benefit.sponsorship
        if self.related_to == AssetsRelatedTo.SPONSOR.value:
            object = self.sponsor_benefit.sponsorship.sponsor

        return object.assets.get(internal_name=self.internal_name)

    @property
    def value(self):
        asset = self.__related_asset()
        return asset.value

    @value.setter
    def value(self, value):
        asset = self.__related_asset()
        asset.value = value
        asset.save()


=======
>>>>>>> 1064bf16
######################################################
# SponsorshipBenefit features configuration models
class BenefitFeatureConfiguration(PolymorphicModel):
    """
    Base class for sponsorship benefits configuration.
    """

    benefit = models.ForeignKey("sponsors.SponsorshipBenefit", on_delete=models.CASCADE)

    class Meta:
        verbose_name = "Benefit Feature Configuration"
        verbose_name_plural = "Benefit Feature Configurations"

    @property
    def benefit_feature_class(self):
        """
        Return a subclass of BenefitFeature related to this configuration.
        Every configuration subclass must implement this property
        """
        raise NotImplementedError

    def get_benefit_feature_kwargs(self, **kwargs):
        """
        Return kwargs dict to initialize the benefit feature.
        If the benefit should not be created, return None instead.
        """
        # Get all fields from benefit feature configuration base model
        base_fields = set(BenefitFeatureConfiguration._meta.get_fields())
        # Get only the fields from the abstract base feature model
        benefit_fields = set(self._meta.get_fields()) - base_fields
        # Configure the related benefit feature using values from the configuration
        for field in benefit_fields:
            # Skip the OneToOne rel from the base class to BenefitFeatureConfiguration base class
            # since this field only exists in child models
            if BenefitFeatureConfiguration is getattr(field, 'related_model', None):
                continue
            kwargs[field.name] = getattr(self, field.name)
        return kwargs

    def get_benefit_feature(self, **kwargs):
        """
        Returns an instance of a configured type of BenefitFeature
        """
        BenefitFeatureClass = self.benefit_feature_class
        kwargs = self.get_benefit_feature_kwargs(**kwargs)
        if kwargs is None:
            return None
        return BenefitFeatureClass(**kwargs)

    def display_modifier(self, name, **kwargs):
        return name

    def create_benefit_feature(self, sponsor_benefit, **kwargs):
        """
        This methods persists a benefit feature from the configuration
        """
        feature = self.get_benefit_feature(sponsor_benefit=sponsor_benefit, **kwargs)
        if feature is not None:
            feature.save()
        return feature


class LogoPlacementConfiguration(BaseLogoPlacement, BenefitFeatureConfiguration):
    """
    Configuration to control how sponsor logo should be placed
    """

    class Meta(BaseLogoPlacement.Meta, BenefitFeatureConfiguration.Meta):
        verbose_name = "Logo Placement Configuration"
        verbose_name_plural = "Logo Placement Configurations"

    @property
    def benefit_feature_class(self):
        return LogoPlacement

    def __str__(self):
        return f"Logo Configuration for {self.get_publisher_display()} at {self.get_logo_place_display()}"


class TieredQuantityConfiguration(BaseTieredQuantity, BenefitFeatureConfiguration):
    """
    Configuration for tiered quantities among packages
    """

    class Meta(BaseTieredQuantity.Meta, BenefitFeatureConfiguration.Meta):
        verbose_name = "Tiered Benefit Configuration"
        verbose_name_plural = "Tiered Benefit Configurations"

    @property
    def benefit_feature_class(self):
        return TieredQuantity

    def get_benefit_feature_kwargs(self, **kwargs):
        if kwargs["sponsor_benefit"].sponsorship.package == self.package:
            return super().get_benefit_feature_kwargs(**kwargs)
        return None

    def __str__(self):
        return f"Tiered Quantity Configuration for {self.benefit} and {self.package} ({self.quantity})"

    def display_modifier(self, name, **kwargs):
        if kwargs.get("package") != self.package:
            return name
        return f"{name} ({self.quantity})"


class EmailTargetableConfiguration(BaseEmailTargetable, BenefitFeatureConfiguration):
    """
    Configuration for email targeatable benefits
    """

    class Meta(BaseTieredQuantity.Meta, BenefitFeatureConfiguration.Meta):
        verbose_name = "Email Targetable Configuration"
        verbose_name_plural = "Email Targetable Configurations"

    @property
    def benefit_feature_class(self):
        return EmailTargetable

    def __str__(self):
        return f"Email targeatable configuration"


<<<<<<< HEAD
class RequiredImgAssetConfiguration(RequiredAssetConfigurationMixin, BaseRequiredImgAsset, BenefitFeatureConfiguration):
=======
class RequiredImgAssetConfiguration(BaseRequiredImgAsset, BenefitFeatureConfiguration):

>>>>>>> 1064bf16
    class Meta(BaseRequiredImgAsset.Meta, BenefitFeatureConfiguration.Meta):
        verbose_name = "Require Image Configuration"
        verbose_name_plural = "Require Image Configurations"
        constraints = [UniqueConstraint(fields=["internal_name"], name="uniq_img_asset_cfg")]

    def __str__(self):
        return f"Require image configuration"

    @property
    def benefit_feature_class(self):
        return RequiredImgAsset


<<<<<<< HEAD
class RequiredTextAssetConfiguration(RequiredAssetConfigurationMixin, BaseRequiredTextAsset,
                                     BenefitFeatureConfiguration):
=======
class RequiredTextAssetConfiguration(BaseRequiredTextAsset, BenefitFeatureConfiguration):
>>>>>>> 1064bf16
    class Meta(BaseRequiredTextAsset.Meta, BenefitFeatureConfiguration.Meta):
        verbose_name = "Require Text Configuration"
        verbose_name_plural = "Require Text Configurations"
        constraints = [UniqueConstraint(fields=["internal_name"], name="uniq_text_asset_cfg")]

    def __str__(self):
        return f"Require text configuration"

    @property
    def benefit_feature_class(self):
        return RequiredTextAsset


####################################
# SponsorBenefit features models
class BenefitFeature(PolymorphicModel):
    """
    Base class for sponsor benefits features.
    """
    objects = BenefitFeatureQuerySet.as_manager()

    sponsor_benefit = models.ForeignKey("sponsors.SponsorBenefit", on_delete=models.CASCADE)

    class Meta:
        verbose_name = "Benefit Feature"
        verbose_name_plural = "Benefit Features"

    def display_modifier(self, name, **kwargs):
        return name


class LogoPlacement(BaseLogoPlacement, BenefitFeature):
    """
    Logo Placement feature for sponsor benefits
    """

    class Meta(BaseLogoPlacement.Meta, BenefitFeature.Meta):
        verbose_name = "Logo Placement"
        verbose_name_plural = "Logo Placement"

    def __str__(self):
        return f"Logo for {self.get_publisher_display()} at {self.get_logo_place_display()}"


class TieredQuantity(BaseTieredQuantity, BenefitFeature):
    """
    Tiered Quantity feature for sponsor benefits
    """

    class Meta(BaseTieredQuantity.Meta, BenefitFeature.Meta):
        verbose_name = "Tiered Quantity"
        verbose_name_plural = "Tiered Quantities"

    def display_modifier(self, name, **kwargs):
        return f"{name} ({self.quantity})"

    def __str__(self):
        return f"{self.quantity} of {self.benefit} for {self.package}"


class EmailTargetable(BaseEmailTargetable, BenefitFeature):
    """
    For email targeatable benefits
    """

    class Meta(BaseTieredQuantity.Meta, BenefitFeature.Meta):
        verbose_name = "Email Targetable Benefit"
        verbose_name_plural = "Email Targetable Benefits"

    def __str__(self):
        return f"Email targeatable"


<<<<<<< HEAD
class RequiredImgAsset(RequiredAssetMixin, BaseRequiredImgAsset, BenefitFeature):
=======
class RequiredImgAsset(BaseRequiredImgAsset, BenefitFeature):
>>>>>>> 1064bf16
    class Meta(BaseRequiredImgAsset.Meta, BenefitFeature.Meta):
        verbose_name = "Require Image"
        verbose_name_plural = "Require Images"

    def __str__(self):
        return f"Require image"

<<<<<<< HEAD
    def as_form_field(self, **kwargs):
        help_text = kwargs.pop("help_text", self.help_text)
        label = kwargs.pop("label", self.label)
        required = kwargs.pop("required", False)
        return forms.ImageField(required=required, help_text=help_text, label=label, widget=forms.ClearableFileInput, **kwargs)


class RequiredTextAsset(RequiredAssetMixin, BaseRequiredTextAsset, BenefitFeature):
=======

class RequiredTextAsset(BaseRequiredTextAsset, BenefitFeature):
>>>>>>> 1064bf16
    class Meta(BaseRequiredTextAsset.Meta, BenefitFeature.Meta):
        verbose_name = "Require Text"
        verbose_name_plural = "Require Texts"

    def __str__(self):
<<<<<<< HEAD
        return f"Require text"

    def as_form_field(self, **kwargs):
        help_text = kwargs.pop("help_text", self.help_text)
        label = kwargs.pop("label", self.label)
        required = kwargs.pop("required", False)
        return forms.CharField(required=required, help_text=help_text, label=label, widget=forms.TextInput, **kwargs)
=======
        return f"Require text"
>>>>>>> 1064bf16
<|MERGE_RESOLUTION|>--- conflicted
+++ resolved
@@ -1,25 +1,17 @@
 """
 This module holds models related to benefits features and configurations
 """
-<<<<<<< HEAD
 from django import forms
 from django.db import models
-=======
-
-from django.db import models, IntegrityError, transaction
->>>>>>> 1064bf16
 from django.db.models import UniqueConstraint
 from polymorphic.models import PolymorphicModel
 
 from sponsors.models.assets import ImgAsset, TextAsset
 from sponsors.models.enums import PublisherChoices, LogoPlacementChoices, AssetsRelatedTo
-<<<<<<< HEAD
 
 ########################################
 # Benefit features abstract classes
 from sponsors.models.managers import BenefitFeatureQuerySet
-=======
->>>>>>> 1064bf16
 
 
 ########################################
@@ -71,7 +63,6 @@
         unique=False,
         db_index=True,
     )
-<<<<<<< HEAD
     label = models.CharField(
         max_length=256,
         help_text="What's the title used to display the input to the sponsor?"
@@ -98,12 +89,6 @@
         if not self.ASSET_CLASS:
             raise NotImplementedError(
                 "Subclasses of RequiredAssetConfigurationMixin must define an ASSET_CLASS attribute.")
-=======
-
-    def create_benefit_feature(self, sponsor_benefit, **kwargs):
-        if not self.ASSET_CLASS:
-            raise NotImplementedError("Subclasses of BaseRequiredAsset must define an ASSET_CLASS attribute.")
->>>>>>> 1064bf16
 
         # Super: BenefitFeatureConfiguration.create_benefit_feature
         benefit_feature = super().create_benefit_feature(sponsor_benefit, **kwargs)
@@ -121,12 +106,9 @@
 
         return benefit_feature
 
-<<<<<<< HEAD
-=======
-    class Meta:
-        abstract = True
-
->>>>>>> 1064bf16
+    class Meta:
+        abstract = True
+
 
 class BaseRequiredImgAsset(BaseRequiredAsset):
     ASSET_CLASS = ImgAsset
@@ -143,8 +125,6 @@
 class BaseRequiredTextAsset(BaseRequiredAsset):
     ASSET_CLASS = TextAsset
 
-<<<<<<< HEAD
-=======
     label = models.CharField(
         max_length=256,
         help_text="What's the title used to display the text input to the sponsor?"
@@ -156,12 +136,10 @@
         blank=True
     )
 
->>>>>>> 1064bf16
     class Meta(BaseRequiredAsset.Meta):
         abstract = True
 
 
-<<<<<<< HEAD
 class RequiredAssetMixin:
     """
     This class should be used to implement required assets.
@@ -188,8 +166,6 @@
         asset.save()
 
 
-=======
->>>>>>> 1064bf16
 ######################################################
 # SponsorshipBenefit features configuration models
 class BenefitFeatureConfiguration(PolymorphicModel):
@@ -313,12 +289,7 @@
         return f"Email targeatable configuration"
 
 
-<<<<<<< HEAD
 class RequiredImgAssetConfiguration(RequiredAssetConfigurationMixin, BaseRequiredImgAsset, BenefitFeatureConfiguration):
-=======
-class RequiredImgAssetConfiguration(BaseRequiredImgAsset, BenefitFeatureConfiguration):
-
->>>>>>> 1064bf16
     class Meta(BaseRequiredImgAsset.Meta, BenefitFeatureConfiguration.Meta):
         verbose_name = "Require Image Configuration"
         verbose_name_plural = "Require Image Configurations"
@@ -332,12 +303,8 @@
         return RequiredImgAsset
 
 
-<<<<<<< HEAD
 class RequiredTextAssetConfiguration(RequiredAssetConfigurationMixin, BaseRequiredTextAsset,
                                      BenefitFeatureConfiguration):
-=======
-class RequiredTextAssetConfiguration(BaseRequiredTextAsset, BenefitFeatureConfiguration):
->>>>>>> 1064bf16
     class Meta(BaseRequiredTextAsset.Meta, BenefitFeatureConfiguration.Meta):
         verbose_name = "Require Text Configuration"
         verbose_name_plural = "Require Text Configurations"
@@ -411,11 +378,7 @@
         return f"Email targeatable"
 
 
-<<<<<<< HEAD
 class RequiredImgAsset(RequiredAssetMixin, BaseRequiredImgAsset, BenefitFeature):
-=======
-class RequiredImgAsset(BaseRequiredImgAsset, BenefitFeature):
->>>>>>> 1064bf16
     class Meta(BaseRequiredImgAsset.Meta, BenefitFeature.Meta):
         verbose_name = "Require Image"
         verbose_name_plural = "Require Images"
@@ -423,7 +386,6 @@
     def __str__(self):
         return f"Require image"
 
-<<<<<<< HEAD
     def as_form_field(self, **kwargs):
         help_text = kwargs.pop("help_text", self.help_text)
         label = kwargs.pop("label", self.label)
@@ -432,23 +394,15 @@
 
 
 class RequiredTextAsset(RequiredAssetMixin, BaseRequiredTextAsset, BenefitFeature):
-=======
-
-class RequiredTextAsset(BaseRequiredTextAsset, BenefitFeature):
->>>>>>> 1064bf16
     class Meta(BaseRequiredTextAsset.Meta, BenefitFeature.Meta):
         verbose_name = "Require Text"
         verbose_name_plural = "Require Texts"
 
     def __str__(self):
-<<<<<<< HEAD
         return f"Require text"
 
     def as_form_field(self, **kwargs):
         help_text = kwargs.pop("help_text", self.help_text)
         label = kwargs.pop("label", self.label)
         required = kwargs.pop("required", False)
-        return forms.CharField(required=required, help_text=help_text, label=label, widget=forms.TextInput, **kwargs)
-=======
-        return f"Require text"
->>>>>>> 1064bf16
+        return forms.CharField(required=required, help_text=help_text, label=label, widget=forms.TextInput, **kwargs)