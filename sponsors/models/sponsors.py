--- conflicted
+++ resolved
@@ -4,12 +4,9 @@
 from allauth.account.models import EmailAddress
 from django.conf import settings
 from django.db import models
-<<<<<<< HEAD
 from django.core.exceptions import ObjectDoesNotExist
 from django.template.defaultfilters import slugify
-=======
 from django.urls import reverse
->>>>>>> 5c3d0615
 from django_countries.fields import CountryField
 from ordered_model.models import OrderedModel
 from django.contrib.contenttypes.fields import GenericRelation
@@ -108,13 +105,12 @@
             return None
 
     @property
-<<<<<<< HEAD
     def slug(self):
         return slugify(self.name)
-=======
+
+    @property
     def admin_url(self):
         return reverse("admin:sponsors_sponsor_change", args=[self.pk])
->>>>>>> 5c3d0615
 
 
 class SponsorContact(models.Model):
