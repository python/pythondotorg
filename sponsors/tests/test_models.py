--- conflicted
+++ resolved
@@ -5,7 +5,6 @@
 from django.test import TestCase
 from django.utils import timezone
 
-<<<<<<< HEAD
 from ..models import (
     Sponsor,
     SponsorshipBenefit,
@@ -20,12 +19,6 @@
     SponsorWithExistingApplicationException,
     SponsorshipInvalidDateRangeException,
     InvalidStatusException,
-=======
-from ..models import Sponsor, SponsorshipBenefit, Sponsorship
-from ..exceptions import (
-    SponsorWithExistingApplicationException,
-    SponsorshipInvalidStatusException,
->>>>>>> 6df19e31
 )
 
 
@@ -244,7 +237,7 @@
         sponsorship.status = Sponsorship.FINALIZED
         sponsorship.save()
         sponsorship.refresh_from_db()
-        with self.assertRaises(SponsorshipInvalidStatusException):
+        with self.assertRaises(InvalidStatusException):
             sponsorship.rollback_to_editing()
 
     def test_raise_exception_when_trying_to_create_sponsorship_for_same_sponsor(self):
