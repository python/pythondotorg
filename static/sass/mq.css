@charset "UTF-8";
/* Define constants for the application and to configure the blueprint framework. */
/* ===== Compass Imports ===== */
/* DO NOT include Blueprint here. We are using Susy for the grid, and if Blueprint is here, it will mess things up */
/* @import "compass/css3/columns" */
/* @import "compass/css3/hyphenation"; */
/* Needed for the link-colors() function */
/* Needed for the horizontal-list() function */
/* When remembering whether or not there's a hyphen in white-space is too hard */
/* Use pie-clearfix when there is no width set ont the element to avoid edge cases */
/* Use to calculate color legibility: http://compass-style.org/reference/compass/utilities/color/contrast/ */
/* Other interesting functions: 
	@import "compass/utilities/color/contrast";
		detailed here: http://compass-style.org/reference/compass/utilities/color/contrast/
		Used to pass two colors into a get out the most readable color. 
		Good for situations where we dont want to create a new color, 
		but be sure that colors from variables are always going to be readable
*/
/* ! ===== Grid ===== */
/*
 * Susy: Un-obtrusive grids for designers
 * By: Eric A. Meyer and OddBird
 * Site: susy.oddbird.net
 * 
 * Would like to remove the dependence on Susy by using a simpler grid structure : J. Hogue
 */
/* Settings  - - - - - - - - - - - - - - - - - - - - - - - - - - - - - - - - - - - -
 * Susy & Compass use HTML hacks to support IE 6 and 7. You can turn that on or off. 
 * We are using Susy 1.0. Update your GEM file by deleting the old and downloading the new. 
 */
/* ! ===== Variables ===== */
/* Colors */
/* Confusing, but in some cases, this can be set to a dark color */
/* Python blue */
/* Python yellow */
/* Also used for error messages */
/* Set a generic border color here to keep them consistent */
/* Typography */
/* True here means that all computed values will be in EMs */
/* Allows the adjust-font-size-to and lines-for-font-size mixins to round to the nearest half line height to avoid large spacing between lines. */
/* Useful to set this here, but don't echo it anywhere. Used in calculations */
/* Useful to set this here, but don't echo it anywhere. Used in calculations */
/* Calculate the font-size-adjust of Flux:
 * http://www.cs.tut.fi/~jkorpela/x-height.html
 * Or, in this case, we did it by hand by comparing Flux to Arial, side by side. 
 * We then adjusted it further visually, as Flux is more condensed and therefore line-length changes pretty dramatically. 
 */
/* 
	Compass will convert the font sizes from px to em and fit it into the vertical rhythm automatically with the necessary margin 
	A neat trick, for sure. More on using the vertical rhythm properties and mixins: http://compass-style.org/reference/compass/typography/vertical_rhythm/
	
	Note: The line height is relative to the constant $base-line-height. 
	The number you specify for the leader, trailer and leading will be multiplied by the constant, then converted to its relative value in ems. 
	Don’t worry about nested elements etc, Compass will do the maths for you :)
*/
/* Defaults */
/* Positive is down */
/*
 * Functional mixins – Items we would like to keep consistent from project to project
 */
/* Turn numbers with units into unitless numbers: https://github.com/nex3/sass/issues/533 */
/* NOTE: Neither of these work on units with decimal points. */
/* Easy little function to do the math of pixel to EM conversion for us. Needs a base-font-size set in _base.scss */
/* Shorthand for a set of useful text/line-height resizing functions. easier to remember... */
/* 
 * Font-size-adjust: the problem and a solution
 * Not widely supported, can't use this yet */
/* Since we can't use the above, let's create our own way to do it. */
/* Quickly apply border styles to elements */
/* Talk of depreciating the Compass mixin, so we pull it in here and make small adjustments */
/* Namespace the box-sizing mixin so we can add support (a polyfill?) for IE7 */
/* Vertical and Horizontal gradient mixins to make things easier. */
/* 
 * Set all the up-and-coming input text types here for easier reference 
 * Does not include types that are not meant to be displayed full width, such as: 
        type=number, type=range, type=date, type=color
 * Usage: @include input-text-types() { @content }
 */
/* 
 * Cross browser @keyframe definition set 
 * Compass doesn't have one yet, so we namespace this so as not to conflict with a future release
 */
/* 
 * Cross browser animation definition set 
 * Compass doesn't have one yet, so we namespace this so as not to conflict with a future release
 * 
 * $timing: linear | ease | ease-in | ease-out | ease-in-out
 * $delay: seconds before animation starts
 * $count: how many times the animation will loop
 * $direction: normal | alternate (Play even-numbered iterations of the animation in the forward direction and odd-numbered iterations in the reverse direction.)
 * $fill-mode: none | forwards | backwards | both
 *      forwards (The animation’s final keyframe continues to apply after the final iteration of the animation completes)
 *      backwards (The animation’s initial keyframe is applied as soon as the animation style is applied to an element. 
 *      This only affects animations that have a nonzero value for -webkit-animation-delay)
 *      both (The animation’s initial keyframe is applied as soon as the animation style is applied to an element, 
 *      and the animation’s final keyframe continues to apply after the final iteration of the animation completes. 
 *      The initial keyframe only affects animations that have a nonzero value for -webkit-animation-delay)
 */
/* 
 * Cross browser method to apply word-breaking and hyphenation (where supported) 
 * Should be able to use the built-in Compass method, hyphenation(), but the library won't load right now
 */
/* Keep this in all mix-in files if you can. Useful stuff */
/* Manage our preferred reset as a Mix-in instead of relying on Compass or Blueprint */
/* HTML5 Boilerplate Non-semantic helper classes */
/* Add in the HTML5 Boilerplate rules for print (generic). Modify as needed. */
/* ! ===== LOCAL EXTENDABLE STYLES ===== 
 *
 * "Local" mixins can be used with the @extend operative. 
 * If the rule name has a % in front of it, it will not be output as part of the file, only if called with @extend
 * Unfortunately, the @extend operative does not work inside a media query or mix-in
 */
/* Color Spaces: use for consistency */
/* Buttons */
/* Other elements */
.container:after,
.row:after,
.listing-company:after,
.list-recent-jobs li:after {
  content: "";
  display: table;
  clear: both; }

/* ! ===== Mixins ===== */
/* An element than can force a line break, to be used inside certain breakpoints on lines of text or bwteen elements */
/* A pointer mix-in. Something to help make little triangles easy. Apply to a :before or :after element */
/* Apply to individual elements when we want to force line breaks. */
/* Base styles for a navigation mixin */
/* Base styles for a navigation with dropdowns mixin */
/* A two-tier, stacked version of the main navigation -- DESKTOP ONLY */
/* A single row of main navigation -- DESKTOP ONLY */
/* ! Slideshows - - - */
/*<div id="homepage-slideshow" class="flex-slideshow home-slideshow">
    <div class="flex-viewport" style="overflow: hidden; position: relative; "> // Dynamically added
        <ul class="slides">
            <li class="slide-container slide-0 flex-active-slide">
                <figure>
                    <div class="frame-wrapper">
                        <img src="/media/slides/websize_library_Zack_Altschuler.jpg" alt="Slide #3 Library">
                    </div>
                    <figcaption class="caption-wrapper">
                        <p>Library. Student Photographer: Zack Athschuler</p>
                    </figcaption>
                </figure>
            </li>
        </ul>
    </div> // Dynamically added wrapper
</div>*/
/* ! ===== Larger than Medium size, as determined by the site ===== */
/* ! ===== Largest desktop size ===== */
/*
 * jQuery FlexSlider v2.0
 * http://www.woothemes.com/flexslider/
 *
 * Copyright 2012 WooThemes
 * Free to use under the GPLv2 license.
 * http://www.gnu.org/licenses/gpl-2.0.html
 *
 * Contributing author: Tyler Smith (@mbmufffin)
 */
/* Browser Resets 
.flex-container a:active,
.flexslider a:active,
.flex-container a:focus,
.flexslider a:focus  {outline: none;}
.slides,
.flex-control-nav,
.flex-direction-nav {margin: 0; padding: 0; list-style: none;} */
                                                                               /* FlexSlider Necessary Styles 
.flexslider {margin: 0; padding: 0;}
.flexslider .slides > li {display: none; -webkit-backface-visibility: hidden;} /* Hide the slides before the JS is loaded. Avoids image jumping 
.flexslider .slides img {width: 100%; display: block;}
.flex-pauseplay span {text-transform: capitalize;} */
/* Clearfix for the .slides element
.slides:after {content: "."; display: block; clear: both; visibility: hidden; line-height: 0; height: 0;}
html[xmlns] .slides { display: block; } 
* html .slides { height: 1%; }*/
/* No JavaScript Fallback */
/* If you are not using another script, such as Modernizr, make sure you include js that eliminates this class on page load
.no-js .slides > li:first-child { display: block; } */
/* FlexSlider Default Theme
.flexslider { margin: 0 0 60px; background: $white; border: 4px solid $white; position: relative; -webkit-border-radius: 4px; -moz-border-radius: 4px; -o-border-radius: 4px; border-radius: 4px; box-shadow: 0 1px 4px rgba(0,0,0,.2); -webkit-box-shadow: 0 1px 4px rgba(0,0,0,.2); -moz-box-shadow: 0 1px 4px rgba(0,0,0,.2); -o-box-shadow: 0 1px 4px rgba(0,0,0,.2); zoom: 1;}
.flex-viewport {max-height: 2000px; -webkit-transition: all 1s ease; -moz-transition: all 1s ease; transition: all 1s ease;}
.loading .flex-viewport {max-height: 300px;}
.flexslider .slides {zoom: 1;}
.carousel li {margin-right: 5px} */
/* Direction Nav
.flex-direction-nav {*height: 0;}
.flex-direction-nav a {width: 30px; height: 30px; margin: -20px 0 0; display: block; background: url(../img/bg_direction_nav.png) no-repeat 0 0; position: absolute; top: 50%; z-index: 10; cursor: pointer; text-indent: -9999px; opacity: 0; -webkit-transition: all .3s ease;}
.flex-direction-nav .flex-next {background-position: 100% 0; right: -36px; }
.flex-direction-nav .flex-prev {left: -36px;}
.flexslider:hover .flex-next {opacity: 0.8; right: 5px;}
.flexslider:hover .flex-prev {opacity: 0.8; left: 5px;}
.flexslider:hover .flex-next:hover, .flexslider:hover .flex-prev:hover {opacity: 1;}
.flex-direction-nav .flex-disabled {opacity: .3!important; filter:alpha(opacity=30); cursor: default;} */
/* Control Nav
.flex-control-nav {width: 100%; text-align: center;}
.flex-control-nav li {margin: 0 6px; display: inline-block; zoom: 1; *display: inline;}
.flex-control-paging li a {width: 11px; height: 11px; display: block; background: #666; background: rgba(0,0,0,0.5); cursor: pointer; text-indent: -9999px; -webkit-border-radius: 20px; -moz-border-radius: 20px; -o-border-radius: 20px; border-radius: 20px; box-shadow: inset 0 0 3px rgba(0,0,0,0.3);}
.flex-control-paging li a:hover { background: #333; background: rgba(0,0,0,0.7); }
.flex-control-paging li a.flex-active { background: #000; background: rgba(0,0,0,0.9); cursor: default; }

.flex-control-thumbs {margin: 5px 0 0; position: static; overflow: hidden;}
.flex-control-thumbs li {width: 25%; float: left; margin: 0;}
.flex-control-thumbs img {width: 100%; display: block; opacity: .7; cursor: pointer;}
.flex-control-thumbs img:hover {opacity: 1;}
.flex-control-thumbs .flex-active {opacity: 1; cursor: default;}

@media screen and (max-width: 860px) {
  .flex-direction-nav .flex-prev {opacity: 1; left: 0;}
  .flex-direction-nav .flex-next {opacity: 1; right: 0;}
} */
/* Mixins for media query parts */
/* Define constants for the application and to configure the blueprint framework. */
/* ===== Compass Imports ===== */
/* DO NOT include Blueprint here. We are using Susy for the grid, and if Blueprint is here, it will mess things up */
/* @import "compass/css3/columns" */
/* @import "compass/css3/hyphenation"; */
/* Needed for the link-colors() function */
/* Needed for the horizontal-list() function */
/* When remembering whether or not there's a hyphen in white-space is too hard */
/* Use pie-clearfix when there is no width set ont the element to avoid edge cases */
/* Use to calculate color legibility: http://compass-style.org/reference/compass/utilities/color/contrast/ */
/* Other interesting functions: 
	@import "compass/utilities/color/contrast";
		detailed here: http://compass-style.org/reference/compass/utilities/color/contrast/
		Used to pass two colors into a get out the most readable color. 
		Good for situations where we dont want to create a new color, 
		but be sure that colors from variables are always going to be readable
*/
/* ! ===== Grid ===== */
/*
 * Susy: Un-obtrusive grids for designers
 * By: Eric A. Meyer and OddBird
 * Site: susy.oddbird.net
 * 
 * Would like to remove the dependence on Susy by using a simpler grid structure : J. Hogue
 */
/* Settings  - - - - - - - - - - - - - - - - - - - - - - - - - - - - - - - - - - - -
 * Susy & Compass use HTML hacks to support IE 6 and 7. You can turn that on or off. 
 * We are using Susy 1.0. Update your GEM file by deleting the old and downloading the new. 
 */
/* ! ===== Variables ===== */
/* Colors */
/* Confusing, but in some cases, this can be set to a dark color */
/* Python blue */
/* Python yellow */
/* Also used for error messages */
/* Set a generic border color here to keep them consistent */
/* Typography */
/* True here means that all computed values will be in EMs */
/* Allows the adjust-font-size-to and lines-for-font-size mixins to round to the nearest half line height to avoid large spacing between lines. */
/* Useful to set this here, but don't echo it anywhere. Used in calculations */
/* Useful to set this here, but don't echo it anywhere. Used in calculations */
/* Calculate the font-size-adjust of Flux:
 * http://www.cs.tut.fi/~jkorpela/x-height.html
 * Or, in this case, we did it by hand by comparing Flux to Arial, side by side. 
 * We then adjusted it further visually, as Flux is more condensed and therefore line-length changes pretty dramatically. 
 */
/* 
	Compass will convert the font sizes from px to em and fit it into the vertical rhythm automatically with the necessary margin 
	A neat trick, for sure. More on using the vertical rhythm properties and mixins: http://compass-style.org/reference/compass/typography/vertical_rhythm/
	
	Note: The line height is relative to the constant $base-line-height. 
	The number you specify for the leader, trailer and leading will be multiplied by the constant, then converted to its relative value in ems. 
	Don’t worry about nested elements etc, Compass will do the maths for you :)
*/
/* Defaults */
/* Positive is down */
/*
 * Functional mixins – Items we would like to keep consistent from project to project
 */
/* Turn numbers with units into unitless numbers: https://github.com/nex3/sass/issues/533 */
/* NOTE: Neither of these work on units with decimal points. */
/* Easy little function to do the math of pixel to EM conversion for us. Needs a base-font-size set in _base.scss */
/* Shorthand for a set of useful text/line-height resizing functions. easier to remember... */
/* 
 * Font-size-adjust: the problem and a solution
 * Not widely supported, can't use this yet */
/* Since we can't use the above, let's create our own way to do it. */
/* Quickly apply border styles to elements */
/* Talk of depreciating the Compass mixin, so we pull it in here and make small adjustments */
/* Namespace the box-sizing mixin so we can add support (a polyfill?) for IE7 */
/* Vertical and Horizontal gradient mixins to make things easier. */
/* 
 * Set all the up-and-coming input text types here for easier reference 
 * Does not include types that are not meant to be displayed full width, such as: 
        type=number, type=range, type=date, type=color
 * Usage: @include input-text-types() { @content }
 */
/* 
 * Cross browser @keyframe definition set 
 * Compass doesn't have one yet, so we namespace this so as not to conflict with a future release
 */
/* 
 * Cross browser animation definition set 
 * Compass doesn't have one yet, so we namespace this so as not to conflict with a future release
 * 
 * $timing: linear | ease | ease-in | ease-out | ease-in-out
 * $delay: seconds before animation starts
 * $count: how many times the animation will loop
 * $direction: normal | alternate (Play even-numbered iterations of the animation in the forward direction and odd-numbered iterations in the reverse direction.)
 * $fill-mode: none | forwards | backwards | both
 *      forwards (The animation’s final keyframe continues to apply after the final iteration of the animation completes)
 *      backwards (The animation’s initial keyframe is applied as soon as the animation style is applied to an element. 
 *      This only affects animations that have a nonzero value for -webkit-animation-delay)
 *      both (The animation’s initial keyframe is applied as soon as the animation style is applied to an element, 
 *      and the animation’s final keyframe continues to apply after the final iteration of the animation completes. 
 *      The initial keyframe only affects animations that have a nonzero value for -webkit-animation-delay)
 */
/* 
 * Cross browser method to apply word-breaking and hyphenation (where supported) 
 * Should be able to use the built-in Compass method, hyphenation(), but the library won't load right now
 */
/* Keep this in all mix-in files if you can. Useful stuff */
/* Manage our preferred reset as a Mix-in instead of relying on Compass or Blueprint */
/* HTML5 Boilerplate Non-semantic helper classes */
/* Add in the HTML5 Boilerplate rules for print (generic). Modify as needed. */
/* ! ===== LOCAL EXTENDABLE STYLES ===== 
 *
 * "Local" mixins can be used with the @extend operative. 
 * If the rule name has a % in front of it, it will not be output as part of the file, only if called with @extend
 * Unfortunately, the @extend operative does not work inside a media query or mix-in
 */
/* Color Spaces: use for consistency */
/* Buttons */
/* Other elements */
.container:after,
.row:after,
.listing-company:after,
.list-recent-jobs li:after {
  content: "";
  display: table;
  clear: both; }

/* ! ===== Mixins ===== */
/* An element than can force a line break, to be used inside certain breakpoints on lines of text or bwteen elements */
/* A pointer mix-in. Something to help make little triangles easy. Apply to a :before or :after element */
/* Apply to individual elements when we want to force line breaks. */
/* Base styles for a navigation mixin */
/* Base styles for a navigation with dropdowns mixin */
/* A two-tier, stacked version of the main navigation -- DESKTOP ONLY */
/* A single row of main navigation -- DESKTOP ONLY */
/*
 * ! ===== START Media Queries =====
 *
 * Define media queries here as mix-ins. Deliver the ones we want inside of complete mqs in mq.scss
 *
 * Column structure =
 *
 *  Susy mix-ins with examples:
 *  @include span-columns(3 omega, 12);
 *  @include omega;
 *  @include prefix(3); 3 columns of padding before
 *  @include suffix(3); 3 columns of padding after
 *  @include pad(3,3); 3 columns of padding on each side
 *  @include pre(3); 3 columns of margin before
 *  @include post(3); 3 columns of margin after
 *  @include squish(3,3); 3 columns of margin on each side
 *  @include pull(2); Uses negative margin to pull an element out of the flow
 *  columns(2); raw math for 2 cols of width and any gutters contained within
 *  gutter(6); raw math for gutter width
 */
/* ! ===== Smaller than 400px ===== */
/* ! ===== Larger than 400px ===== */
/* ! ===== Smaller than 480px - Baby ===== */
/* ! ===== Larger than 480px - Tiny ===== */
/* ! ===== Larger than 520px - Smaller ===== */
/* ! ===== Larger than 640px - Small ===== */
/* ! ===== Larger than 800px - Medium ===== */
/* ! ===== Larger than 940px - Large ===== */
/* ! ===== Larger than 1024px - ExtraLarge ===== */
/* ! ===== Larger than 1200px - Supersize ===== */
/* 
 * We "label" the body with strings that correspond to js functions that we want to fire. 
 * A window.resize() event checks this label and functions fire when conditions are met 
 *
 * The nice part is, these labels can be strings with more than one item in them. 
 * As many JS functions that we want to fire at different widths can be controlled with tese labels.
 */
/* - - - Smaller than 400px - - - */
@media (max-width: 24.9375em) {
  .search-field:focus {
    width: 9em; } }
/* - - - Smaller than 480px - - - */
@media (max-width: 30em) {
  body:after {
    content: "animatebody";
    display: none;
    speak: none; }

  .tier-1 {
    position: static !important; }

  .slideshow {
    display: none; } }
/* - - - Larger than 400px - - - */
@media (min-width: 25em) {
  body:after {
    content: "animatebody";
    display: none;
    speak: none; }

  .introduction {
    font-size: 1.3125em; }

  .content-wrapper .container {
    padding: 1em 1.5em; }

  .shrubbery .give-me-more {
    display: block; }

  .widget-title .prompt,
  .listing-company .prompt {
    display: inline; } }
/* - - - Larger than 480px - - - */
@media (min-width: 30em) {
  body:after {
    content: "animatebody";
    display: none;
    speak: none; }

  .options-bar .breaker {
    display: none; }

  .adjust-font-size {
    border-left: 1px solid #2d3e4d; }

  .search-the-site {
    border-right: 1px solid #070a0c; } }
/* - - - Larger than 520px - - - */
@media (min-width: 32.5em) {
  body:after {
    content: "animatebody";
    display: none;
    speak: none; }

  body {
    text-rendering: optimizeLegibility;
    /* @include transition( all .3s ease-in-out ); makes the media query changes animate */ }

  /* Simple Column Structure */
  .col-row .column {
    float: left; }

  .two-col, .four-col {
    /* Only works if we are using all single .column, not .double-col as well */ }
    .two-col > .column, .four-col > .column {
      width: 50%; }
    .two-col > .double-col, .four-col > .double-col {
      width: 100%; }
    .two-col > div:nth-of-type(2n+3), .four-col > div:nth-of-type(2n+3) {
      clear: left; }

  .meta-navigation,
  .main-header,
  .main-navigation,
  .content-wrapper,
  .main-footer {
    /* These elements are full width */
    clear: both; }

  .container {
    max-width: 75em;
    width: 100%;
    margin: 0 auto;
    padding: 0; }

  .introduction {
    font-size: 1.5em; }

  .success-stories-widget blockquote {
    font-size: 1.125em;
    padding: 1em 1.4em 1.3em; }

  input[type="submit"],
  input[type="reset"],
  button,
  .button,
  a.button {
    display: inline-block;
    vertical-align: baseline;
    width: auto; }

  .search-field:focus {
    width: 8em; } }
/* - - - Larger than 640px, less that 940px - - - */
@media (min-width: 39.9375em) and (max-width: 58.75em) {
  body:after {
    content: "drawer_navigation";
    display: none;
    speak: none; }

  .main-navigation {
    /* Include the mixins to start our horizontal nav 
     * Don't wrap this in a .touch or .no-touch, as it has those selectors already inside
    */
    text-align: center;
    overflow: visible;
    /*ul*/
    /*li*/
    /*li*/
    /*ul*/ }
    .main-navigation .menu {
      margin-bottom: 0; }
    .main-navigation .tier-1, .main-navigation .tier-2 {
      /* We do this more explictly (the descendant selector) to avoid also styling links in the Supernav content */ }
      .main-navigation .tier-1 > a, .main-navigation .tier-2 > a {
        display: block;
        padding: .5em 1.5em .4em 1em;
        position: relative; }
    .main-navigation .tier-1 {
      display: block;
      width: 100%; }
      .main-navigation .tier-1 > a {
        text-align: center; }
    .main-navigation .tier-2 > a {
      text-align: left; }
    .main-navigation .menu:after {
      content: "";
      display: table;
      clear: both; }
    .main-navigation .tier-1 {
      position: relative; }
    .main-navigation .subnav {
      position: absolute;
      z-index: 100;
      text-align: left;
      /*modernizr*/
      /*modernizr*/ }
      .no-touch .main-navigation .subnav {
        min-width: 100%;
        display: none;
        -webkit-transition: all 0s ease;
        -moz-transition: all 0s ease;
        -o-transition: all 0s ease;
        transition: all 0s ease; }
      .touch .main-navigation .subnav {
        top: 120%;
        display: none;
        opacity: 0;
        -webkit-transition: opacity 0.25s ease-in-out;
        -moz-transition: opacity 0.25s ease-in-out;
        -o-transition: opacity 0.25s ease-in-out;
        transition: opacity 0.25s ease-in-out;
        -webkit-box-shadow: 0 0.25em 0.75em rgba(0, 0, 0, 0.6);
        -moz-box-shadow: 0 0.25em 0.75em rgba(0, 0, 0, 0.6);
        box-shadow: 0 0.25em 0.75em rgba(0, 0, 0, 0.6); }
        .touch .main-navigation .subnav:before {
          position: absolute;
          content: "";
          width: 0;
          height: 0;
          border-color: transparent;
          border-style: solid;
          border-width: 0.75em;
          top: -1.45em;
          display: block; }
    .no-touch .main-navigation .element-1:hover .subnav, .no-touch .main-navigation .element-1:focus .subnav, .no-touch .main-navigation .element-2:hover .subnav, .no-touch .main-navigation .element-2:focus .subnav, .no-touch .main-navigation .element-3:hover .subnav, .no-touch .main-navigation .element-3:focus .subnav, .no-touch .main-navigation .element-4:hover .subnav, .no-touch .main-navigation .element-4:focus .subnav {
      left: 0;
      display: initial;
      -webkit-transition-delay: 0.25s;
      -moz-transition-delay: 0.25s;
      -o-transition-delay: 0.25s;
      transition-delay: 0.25s; }
    .no-touch .main-navigation .element-5:hover .subnav, .no-touch .main-navigation .element-5:focus .subnav, .no-touch .main-navigation .element-6:hover .subnav, .no-touch .main-navigation .element-6:focus .subnav, .no-touch .main-navigation .element-7:hover .subnav, .no-touch .main-navigation .element-7:focus .subnav, .no-touch .main-navigation .element-8:hover .subnav, .no-touch .main-navigation .element-8:focus .subnav, .no-touch .main-navigation .last:hover .subnav, .no-touch .main-navigation .last:focus .subnav {
      right: 0;
      display: initial;
      -webkit-transition-delay: 0.25s;
      -moz-transition-delay: 0.25s;
      -o-transition-delay: 0.25s;
      transition-delay: 0.25s; }
    .touch .main-navigation .element-1, .touch .main-navigation .element-2, .touch .main-navigation .element-3, .touch .main-navigation .element-4 {
      /* Position the pointer element */ }
      .touch .main-navigation .element-1:hover .subnav, .touch .main-navigation .element-1 .subnav.touched, .touch .main-navigation .element-2:hover .subnav, .touch .main-navigation .element-2 .subnav.touched, .touch .main-navigation .element-3:hover .subnav, .touch .main-navigation .element-3 .subnav.touched, .touch .main-navigation .element-4:hover .subnav, .touch .main-navigation .element-4 .subnav.touched {
        display: block;
        opacity: 1;
        left: 0; }
      .touch .main-navigation .element-1 .subnav:before, .touch .main-navigation .element-2 .subnav:before, .touch .main-navigation .element-3 .subnav:before, .touch .main-navigation .element-4 .subnav:before {
        left: 1.5em; }
    .touch .main-navigation .element-5, .touch .main-navigation .element-6, .touch .main-navigation .element-7, .touch .main-navigation .element-8, .touch .main-navigation .last {
      /* Position the pointer element */ }
      .touch .main-navigation .element-5:hover .subnav, .touch .main-navigation .element-5 .subnav.touched, .touch .main-navigation .element-6:hover .subnav, .touch .main-navigation .element-6 .subnav.touched, .touch .main-navigation .element-7:hover .subnav, .touch .main-navigation .element-7 .subnav.touched, .touch .main-navigation .element-8:hover .subnav, .touch .main-navigation .element-8 .subnav.touched, .touch .main-navigation .last:hover .subnav, .touch .main-navigation .last .subnav.touched {
        display: block;
        opacity: 1;
        right: 0; }
      .touch .main-navigation .element-5 .subnav:before, .touch .main-navigation .element-6 .subnav:before, .touch .main-navigation .element-7 .subnav:before, .touch .main-navigation .element-8 .subnav:before, .touch .main-navigation .last .subnav:before {
        left: auto;
        right: 1.5em; }
    .main-navigation .tier-2 {
      display: block;
      min-width: 100%; }
      .main-navigation .tier-2 a {
        white-space: nowrap; }

  .no-touch .main-navigation {
    display: block;
    clear: both;
    text-align: center;
    -webkit-border-radius: 8px 8px 0 0;
    -moz-border-radius: 8px 8px 0 0;
    -ms-border-radius: 8px 8px 0 0;
    -o-border-radius: 8px 8px 0 0;
    border-radius: 8px 8px 0 0;
    -webkit-box-shadow: 0 0 10px rgba(0, 0, 0, 0.2);
    -moz-box-shadow: 0 0 10px rgba(0, 0, 0, 0.2);
    box-shadow: 0 0 10px rgba(0, 0, 0, 0.2); }
    .no-touch .main-navigation .tier-1 {
      float: left;
      width: 33.333333%; }
      .no-touch .main-navigation .tier-1.element-6:not(.unstacked), .no-touch .main-navigation .tier-1.element-7:not(.unstacked) {
        width: 16.6666665%; }
      .no-touch .main-navigation .tier-1.element-1 {
        -moz-border-radius-topleft: 8px;
        -webkit-border-top-left-radius: 8px;
        border-top-left-radius: 8px; }
        .no-touch .main-navigation .tier-1.element-1 > a {
          -moz-border-radius-topleft: 7px;
          -webkit-border-top-left-radius: 7px;
          border-top-left-radius: 7px; }
      .no-touch .main-navigation .tier-1.element-3 {
        -moz-border-radius-topright: 8px;
        -webkit-border-top-right-radius: 8px;
        border-top-right-radius: 8px;
        border-right: 0; }
        .no-touch .main-navigation .tier-1.element-3 > a {
          -moz-border-radius-topright: 7px;
          -webkit-border-top-right-radius: 7px;
          border-top-right-radius: 7px;
          border-right: 0; }
      .no-touch .main-navigation .tier-1.element-7 {
        /* @include border-bottom-right-radius( 8px ); */
        border-right: 0; }
    .no-touch .main-navigation .tier-2 {
      font-size: 0.875em; }
      .no-touch .main-navigation .tier-2 > a {
        border-right: 1px solid rgba(255, 255, 255, 0.8); }
    .no-touch .main-navigation .subnav {
      -webkit-box-shadow: 0 0.5em 0.5em rgba(0, 0, 0, 0.3);
      -moz-box-shadow: 0 0.5em 0.5em rgba(0, 0, 0, 0.3);
      box-shadow: 0 0.5em 0.5em rgba(0, 0, 0, 0.3); }

  /* Shorten the amount of blue space under the nav on inner pages */
  .no-touch .default-page .main-navigation {
    position: relative;
    margin-bottom: -.0625em; } }
/* - - - Larger than 640px - - - */
@media (min-width: 40em) {
  body:after {
    content: "drawer_navigation";
    display: none;
    speak: none; }

  /* The order in which we include these is important */
    /*
<nav id="mainnav" class="python-navigation main-navigation do-not-print" role="navigation">
    <ul class="navigation menu" role="menubar" aria-label="Main Navigation">
        <li id="about" class="tier-1 element-1  with-supernav" aria-haspopup="true">
            <a href="/about/" title="" class="">About</a>
            <ul class="subnav menu" role="menu" aria-hidden="true">
                <li class="tier-2 element-1" role="treeitem"><a href="/inner/" title="">History / Mission</a></li>
                <li class="tier-2 element-2" role="treeitem"><a href="/inner/" title="">Applications</a></li>
            </ul>
        </li>
    </ul>
</nav>

! Because "touch" is present, we assume that the browser can handle cssTransform3d and cssTransition, which might be dangerous
! If there is no javascript running, than the .jump-to-menu link will jump to #site-map (footer) and the .main-navigatin will remain offscreen, which is not such a bad fallback. 

*/
  .touch body, .touch #touchnav-wrapper {
    position: relative;
    width: 100%; }
  .touch .default-page .main-header {
    position: static; }
  .touch .main-navigation {
    display: block;
    position: absolute;
    top: 0;
    left: -260px;
    width: 260px;
    height: 100%;
    overflow: scroll;
    /* styles that are not being applied because they are inside .no-touch in other nav patterns */
    text-align: center;
    font-size: 1.125em;
    /* Reset some styles from the drop down menus */ }
    .touch .main-navigation a {
      text-align: center;
      padding: .65em 1.25em .55em; }
    .touch .main-navigation .tier-2 {
      font-size: 0.875em; }
    .touch .main-navigation .subnav {
      position: static;
      display: block;
      opacity: 1;
      border-top: 0;
      -webkit-box-shadow: none;
      -moz-box-shadow: none;
      box-shadow: none; }

  /* TO DO: With Javascript, look for a left-right swipe action and also trigger the menu to open */
  .touch #touchnav-wrapper {
    -webkit-transition: -webkit-transform 300ms ease;
    -moz-transition: -moz-transform 300ms ease;
    -o-transition: -o-transform 300ms ease;
    transition: transform 300ms ease;
    -webkit-transform: translate3d(0, 0, 0);
    -moz-transform: translate3d(0, 0, 0);
    -ms-transform: translate3d(0, 0, 0);
    -o-transform: translate3d(0, 0, 0);
    transform: translate3d(0, 0, 0);
    -webkit-backface-visibility: hidden; }
  .touch .show-sidemenu #touchnav-wrapper {
    -webkit-transform: translate3d(260px, 0, 0);
    -moz-transform: translate3d(260px, 0, 0);
    -ms-transform: translate3d(260px, 0, 0);
    -o-transform: translate3d(260px, 0, 0);
    transform: translate3d(260px, 0, 0); }

  /* Simple Column Structure */
  .three-col {
    /* Only works if we are using all single .column, not .double-col as well */ }
    .three-col > .column {
      width: 33.3333%; }
    .three-col > .double-col {
      width: 66.6666%; }
    .three-col > div:nth-of-type(3n+4) {
      clear: left; }

  .meta-navigation {
    text-align: left; }
    .meta-navigation .say-no-more {
      display: none;
      visibility: hidden; }
    .meta-navigation .jump-link {
      display: none; }
    .meta-navigation li {
      float: left;
      width: 16.6666667%;
      /* 6 columns */
      border-left: 1px solid #273643;
      border-right: 1px solid #11171d; }

  .site-headline {
    float: left; }

  .options-bar-container {
    float: right; }

  .donate-button {
    display: inline;
    margin: 0 0.5em 0 0;
    position: relative;
    top: 19px; }

  .options-bar {
    float: right;
    width: auto; }

  .main-navigation {
    /*modernizr*/ }
    .touch .main-navigation .subnav:before {
      border-color: transparent; }

  .search-field {
    -webkit-transition: width 0.3s ease-in-out;
    -moz-transition: width 0.3s ease-in-out;
    -o-transition: width 0.3s ease-in-out;
    transition: width 0.3s ease-in-out; }

  .search-field:focus {
    width: 6em;
    margin-right: .5em; }

  /*modernizr*/
  .no-touch .search-button {
    display: inline; }

  .slide-copy p {
    font-size: 1em; }

  .introduction {
    padding: 0 1.5em; }

  .call-to-action {
    font-size: 1.5em; }
    .fontface .call-to-action {
      font-size: 1.725em; }
      .fontface .call-to-action span:before {
        font-size: .875em; }

  /* Header-banners (not home) */
  .header-banner {
    padding: 1em; }
    .home .header-banner, .default-page .header-banner {
      padding: 0; }

  .about-banner,
  .download-for-current-os,
  .documentation-banner,
  .welcome-to-the-foundation {
    padding-left: 8.51064%;
    padding-right: 8.51064%; }

  .main-header {
    /* Shorten the amount of blue space under the nav on inner pages */ }
    .default-page .main-header {
      position: relative;
      z-index: 10; }

  /*li*/
  .with-supernav .super-navigation {
    display: none; }

  /*
   * This is super cool. Uses two arrays to spit out a bunch of repetitive rulesets.
   * Associative array example borrowed from https://github.com/nex3/sass/issues/132#issuecomment-4335097
   */
  .python-navigation {
    background-color: #2d618c;
    background-image: -webkit-gradient(linear, 50% 0%, 50% 100%, color-stop(30%, #3776ab), color-stop(95%, #2d618c));
    background-image: -webkit-linear-gradient(#3776ab 30%, #2d618c 95%);
    background-image: -moz-linear-gradient(#3776ab 30%, #2d618c 95%);
    background-image: -o-linear-gradient(#3776ab 30%, #2d618c 95%);
    background-image: linear-gradient(#3776ab 30%, #2d618c 95%);
    border-top: 1px solid #629ccd;
    border-bottom: 1px solid #18334b;
    /*a*/ }
    .python-navigation .tier-1 {
      border-top: 1px solid #4f90c6;
      border-right: 1px solid #2b5b84;
      border-bottom: 1px solid #1e415e;
      border-left: 1px solid #4f90c6; }
      .python-navigation .tier-1 > a {
        color: #e6e8ea;
        background-color: transparent;
        border-top: 1px solid transparent;
        border-bottom: 1px solid transparent;
        letter-spacing: 0.01em; }
        .python-navigation .tier-1 > a:hover, .python-navigation .tier-1 > a:focus, .python-navigation .tier-1 > a .tier-1:hover > a {
          color: white;
          background-color: #2d618c;
          background-image: -webkit-gradient(linear, 50% 0%, 50% 100%, color-stop(10%, #326b9c), color-stop(90%, #2d618c));
          background-image: -webkit-linear-gradient(#326b9c 10%, #2d618c 90%);
          background-image: -moz-linear-gradient(#326b9c 10%, #2d618c 90%);
          background-image: -o-linear-gradient(#326b9c 10%, #2d618c 90%);
          background-image: linear-gradient(#326b9c 10%, #2d618c 90%);
          border-top: 1px solid #3776ab;
          border-bottom: 1px solid #2d618c; }
    .python-navigation .subnav {
      border-top: 1px solid #18334b;
      background-color: #d6e5f2;
      background-image: -webkit-gradient(linear, 50% 0%, 50% 100%, color-stop(10%, #bbd4e9), color-stop(90%, #d6e5f2));
      background-image: -webkit-linear-gradient(#bbd4e9 10%, #d6e5f2 90%);
      background-image: -moz-linear-gradient(#bbd4e9 10%, #d6e5f2 90%);
      background-image: -o-linear-gradient(#bbd4e9 10%, #d6e5f2 90%);
      background-image: linear-gradient(#bbd4e9 10%, #d6e5f2 90%);
      -webkit-box-shadow: inset 0 0 20px rgba(55, 118, 171, 0.15);
      -moz-box-shadow: inset 0 0 20px rgba(55, 118, 171, 0.15);
      box-shadow: inset 0 0 20px rgba(55, 118, 171, 0.15);
      /*modernizr*/ }
      .touch .python-navigation .subnav:before {
        border-color: transparent transparent #bbd4e9 transparent; }
    .python-navigation .tier-2 > a {
      color: rgba(51, 51, 51, 0.9);
      border-top: 1px solid rgba(55, 118, 171, 0.25);
      border-bottom: 1px solid transparent; }
      .python-navigation .tier-2 > a:hover, .python-navigation .tier-2 > a:focus {
        background: rgba(255, 255, 255, 0.35);
        color: rgba(34, 34, 34, 0.9); }
    .python-navigation .tier-2:last-child > a {
      border-bottom: 1px solid rgba(55, 118, 171, 0.25); }
    .python-navigation .current_item {
      color: white;
      background-color: #244e71;
      background-image: -webkit-gradient(linear, 50% 0%, 50% 100%, color-stop(10%, #2b5b84), color-stop(90%, #244e71));
      background-image: -webkit-linear-gradient(#2b5b84 10%, #244e71 90%);
      background-image: -moz-linear-gradient(#2b5b84 10%, #244e71 90%);
      background-image: -o-linear-gradient(#2b5b84 10%, #244e71 90%);
      background-image: linear-gradient(#2b5b84 10%, #244e71 90%); }
    .python-navigation .super-navigation {
      color: #666666;
      border: 1px solid #89b4d9;
      background-color: #d6e5f2;
      background-image: -webkit-gradient(linear, 50% 0%, 50% 100%, color-stop(10%, #fcfdfe), color-stop(90%, #d6e5f2));
      background-image: -webkit-linear-gradient(#fcfdfe 10%, #d6e5f2 90%);
      background-image: -moz-linear-gradient(#fcfdfe 10%, #d6e5f2 90%);
      background-image: -o-linear-gradient(#fcfdfe 10%, #d6e5f2 90%);
      background-image: linear-gradient(#fcfdfe 10%, #d6e5f2 90%); }
      .python-navigation .super-navigation a:not(.button) {
        color: #3776ab; }
      .python-navigation .super-navigation h4 {
        color: #316998; }

  .psf-navigation {
    background-color: #646565;
    background-image: -webkit-gradient(linear, 50% 0%, 50% 100%, color-stop(30%, #78797a), color-stop(95%, #646565));
    background-image: -webkit-linear-gradient(#78797a 30%, #646565 95%);
    background-image: -moz-linear-gradient(#78797a 30%, #646565 95%);
    background-image: -o-linear-gradient(#78797a 30%, #646565 95%);
    background-image: linear-gradient(#78797a 30%, #646565 95%);
    border-top: 1px solid #9e9fa0;
    border-bottom: 1px solid #39393a;
    /*a*/ }
    .psf-navigation .tier-1 {
      border-top: 1px solid #929393;
      border-right: 1px solid #5f5f60;
      border-bottom: 1px solid #454647;
      border-left: 1px solid #929393; }
      .psf-navigation .tier-1 > a {
        color: #e6e8ea;
        background-color: transparent;
        border-top: 1px solid transparent;
        border-bottom: 1px solid transparent;
        letter-spacing: 0.01em; }
        .psf-navigation .tier-1 > a:hover, .psf-navigation .tier-1 > a:focus, .psf-navigation .tier-1 > a .tier-1:hover > a {
          color: white;
          background-color: #646565;
          background-image: -webkit-gradient(linear, 50% 0%, 50% 100%, color-stop(10%, #6e6f70), color-stop(90%, #646565));
          background-image: -webkit-linear-gradient(#6e6f70 10%, #646565 90%);
          background-image: -moz-linear-gradient(#6e6f70 10%, #646565 90%);
          background-image: -o-linear-gradient(#6e6f70 10%, #646565 90%);
          background-image: linear-gradient(#6e6f70 10%, #646565 90%);
          border-top: 1px solid #78797a;
          border-bottom: 1px solid #646565; }
    .psf-navigation .subnav {
      border-top: 1px solid #39393a;
      background-color: #ececec;
      background-image: -webkit-gradient(linear, 50% 0%, 50% 100%, color-stop(10%, #dadada), color-stop(90%, #ececec));
      background-image: -webkit-linear-gradient(#dadada 10%, #ececec 90%);
      background-image: -moz-linear-gradient(#dadada 10%, #ececec 90%);
      background-image: -o-linear-gradient(#dadada 10%, #ececec 90%);
      background-image: linear-gradient(#dadada 10%, #ececec 90%);
      -webkit-box-shadow: inset 0 0 20px rgba(120, 121, 122, 0.15);
      -moz-box-shadow: inset 0 0 20px rgba(120, 121, 122, 0.15);
      box-shadow: inset 0 0 20px rgba(120, 121, 122, 0.15);
      /*modernizr*/ }
      .touch .psf-navigation .subnav:before {
        border-color: transparent transparent #dadada transparent; }
    .psf-navigation .tier-2 > a {
      color: rgba(51, 51, 51, 0.9);
      border-top: 1px solid rgba(120, 121, 122, 0.25);
      border-bottom: 1px solid transparent; }
      .psf-navigation .tier-2 > a:hover, .psf-navigation .tier-2 > a:focus {
        background: rgba(255, 255, 255, 0.35);
        color: rgba(34, 34, 34, 0.9); }
    .psf-navigation .tier-2:last-child > a {
      border-bottom: 1px solid rgba(120, 121, 122, 0.25); }
    .psf-navigation .current_item {
      color: white;
      background-color: #525353;
      background-image: -webkit-gradient(linear, 50% 0%, 50% 100%, color-stop(10%, #5f5f60), color-stop(90%, #525353));
      background-image: -webkit-linear-gradient(#5f5f60 10%, #525353 90%);
      background-image: -moz-linear-gradient(#5f5f60 10%, #525353 90%);
      background-image: -o-linear-gradient(#5f5f60 10%, #525353 90%);
      background-image: linear-gradient(#5f5f60 10%, #525353 90%); }
    .psf-navigation .super-navigation {
      color: #666666;
      border: 1px solid #b8b9b9;
      background-color: #ececec;
      background-image: -webkit-gradient(linear, 50% 0%, 50% 100%, color-stop(10%, #ffffff), color-stop(90%, #ececec));
      background-image: -webkit-linear-gradient(#ffffff 10%, #ececec 90%);
      background-image: -moz-linear-gradient(#ffffff 10%, #ececec 90%);
      background-image: -o-linear-gradient(#ffffff 10%, #ececec 90%);
      background-image: linear-gradient(#ffffff 10%, #ececec 90%); }
      .psf-navigation .super-navigation a:not(.button) {
        color: #78797a; }
      .psf-navigation .super-navigation h4 {
        color: #6b6c6d; }

  .docs-navigation {
    background-color: #ffc91a;
    background-image: -webkit-gradient(linear, 50% 0%, 50% 100%, color-stop(30%, #ffd343), color-stop(95%, #ffc91a));
    background-image: -webkit-linear-gradient(#ffd343 30%, #ffc91a 95%);
    background-image: -moz-linear-gradient(#ffd343 30%, #ffc91a 95%);
    background-image: -o-linear-gradient(#ffd343 30%, #ffc91a 95%);
    background-image: linear-gradient(#ffd343 30%, #ffc91a 95%);
    border-top: 1px solid #ffe58f;
    border-bottom: 1px solid #c39500;
    /*a*/ }
    .docs-navigation .tier-1 {
      border-top: 1px solid #ffdf76;
      border-right: 1px solid #ffc710;
      border-bottom: 1px solid #dca900;
      border-left: 1px solid #ffdf76; }
      .docs-navigation .tier-1 > a {
        color: #333333;
        background-color: transparent;
        border-top: 1px solid transparent;
        border-bottom: 1px solid transparent;
        letter-spacing: 0.01em; }
        .docs-navigation .tier-1 > a:hover, .docs-navigation .tier-1 > a:focus, .docs-navigation .tier-1 > a .tier-1:hover > a {
          color: white;
          background-color: #ffc91a;
          background-image: -webkit-gradient(linear, 50% 0%, 50% 100%, color-stop(10%, #ffce2f), color-stop(90%, #ffc91a));
          background-image: -webkit-linear-gradient(#ffce2f 10%, #ffc91a 90%);
          background-image: -moz-linear-gradient(#ffce2f 10%, #ffc91a 90%);
          background-image: -o-linear-gradient(#ffce2f 10%, #ffc91a 90%);
          background-image: linear-gradient(#ffce2f 10%, #ffc91a 90%);
          border-top: 1px solid #ffd343;
          border-bottom: 1px solid #ffc91a; }
    .docs-navigation .subnav {
      border-top: 1px solid #c39500;
      background-color: white;
      background-image: -webkit-gradient(linear, 50% 0%, 50% 100%, color-stop(10%, #ffffff), color-stop(90%, #ffffff));
      background-image: -webkit-linear-gradient(#ffffff 10%, #ffffff 90%);
      background-image: -moz-linear-gradient(#ffffff 10%, #ffffff 90%);
      background-image: -o-linear-gradient(#ffffff 10%, #ffffff 90%);
      background-image: linear-gradient(#ffffff 10%, #ffffff 90%);
      -webkit-box-shadow: inset 0 0 20px rgba(255, 211, 67, 0.15);
      -moz-box-shadow: inset 0 0 20px rgba(255, 211, 67, 0.15);
      box-shadow: inset 0 0 20px rgba(255, 211, 67, 0.15);
      /*modernizr*/ }
      .touch .docs-navigation .subnav:before {
        border-color: transparent transparent white transparent; }
    .docs-navigation .tier-2 > a {
      color: rgba(51, 51, 51, 0.9);
      border-top: 1px solid rgba(255, 211, 67, 0.25);
      border-bottom: 1px solid transparent; }
      .docs-navigation .tier-2 > a:hover, .docs-navigation .tier-2 > a:focus {
        background: rgba(255, 255, 255, 0.35);
        color: rgba(34, 34, 34, 0.9); }
    .docs-navigation .tier-2:last-child > a {
      border-bottom: 1px solid rgba(255, 211, 67, 0.25); }
    .docs-navigation .current_item {
      color: white;
      background-color: #f5bc00;
      background-image: -webkit-gradient(linear, 50% 0%, 50% 100%, color-stop(10%, #ffc710), color-stop(90%, #f5bc00));
      background-image: -webkit-linear-gradient(#ffc710 10%, #f5bc00 90%);
      background-image: -moz-linear-gradient(#ffc710 10%, #f5bc00 90%);
      background-image: -o-linear-gradient(#ffc710 10%, #f5bc00 90%);
      background-image: linear-gradient(#ffc710 10%, #f5bc00 90%); }
    .docs-navigation .super-navigation {
      color: #666666;
      border: 1px solid #fff1c2;
      background-color: white;
      background-image: -webkit-gradient(linear, 50% 0%, 50% 100%, color-stop(10%, #ffffff), color-stop(90%, #ffffff));
      background-image: -webkit-linear-gradient(#ffffff 10%, #ffffff 90%);
      background-image: -moz-linear-gradient(#ffffff 10%, #ffffff 90%);
      background-image: -o-linear-gradient(#ffffff 10%, #ffffff 90%);
      background-image: linear-gradient(#ffffff 10%, #ffffff 90%); }
      .docs-navigation .super-navigation a:not(.button) {
        color: #ffd343; }
      .docs-navigation .super-navigation h4 {
        color: #ffcd29; }

  .pypl-navigation {
    background-color: #6c9238;
    background-image: -webkit-gradient(linear, 50% 0%, 50% 100%, color-stop(30%, #82b043), color-stop(95%, #6c9238));
    background-image: -webkit-linear-gradient(#82b043 30%, #6c9238 95%);
    background-image: -moz-linear-gradient(#82b043 30%, #6c9238 95%);
    background-image: -o-linear-gradient(#82b043 30%, #6c9238 95%);
    background-image: linear-gradient(#82b043 30%, #6c9238 95%);
    border-top: 1px solid #a6ca75;
    border-bottom: 1px solid #3e5420;
    /*a*/ }
    .pypl-navigation .tier-1 {
      border-top: 1px solid #9bc363;
      border-right: 1px solid #678b35;
      border-bottom: 1px solid #4b6627;
      border-left: 1px solid #9bc363; }
      .pypl-navigation .tier-1 > a {
        color: #e6e8ea;
        background-color: transparent;
        border-top: 1px solid transparent;
        border-bottom: 1px solid transparent;
        letter-spacing: 0.01em; }
        .pypl-navigation .tier-1 > a:hover, .pypl-navigation .tier-1 > a:focus, .pypl-navigation .tier-1 > a .tier-1:hover > a {
          color: white;
          background-color: #6c9238;
          background-image: -webkit-gradient(linear, 50% 0%, 50% 100%, color-stop(10%, #77a13d), color-stop(90%, #6c9238));
          background-image: -webkit-linear-gradient(#77a13d 10%, #6c9238 90%);
          background-image: -moz-linear-gradient(#77a13d 10%, #6c9238 90%);
          background-image: -o-linear-gradient(#77a13d 10%, #6c9238 90%);
          background-image: linear-gradient(#77a13d 10%, #6c9238 90%);
          border-top: 1px solid #82b043;
          border-bottom: 1px solid #6c9238; }
    .pypl-navigation .subnav {
      border-top: 1px solid #3e5420;
      background-color: #eef5e4;
      background-image: -webkit-gradient(linear, 50% 0%, 50% 100%, color-stop(10%, #ddebca), color-stop(90%, #eef5e4));
      background-image: -webkit-linear-gradient(#ddebca 10%, #eef5e4 90%);
      background-image: -moz-linear-gradient(#ddebca 10%, #eef5e4 90%);
      background-image: -o-linear-gradient(#ddebca 10%, #eef5e4 90%);
      background-image: linear-gradient(#ddebca 10%, #eef5e4 90%);
      -webkit-box-shadow: inset 0 0 20px rgba(130, 176, 67, 0.15);
      -moz-box-shadow: inset 0 0 20px rgba(130, 176, 67, 0.15);
      box-shadow: inset 0 0 20px rgba(130, 176, 67, 0.15);
      /*modernizr*/ }
      .touch .pypl-navigation .subnav:before {
        border-color: transparent transparent #ddebca transparent; }
    .pypl-navigation .tier-2 > a {
      color: rgba(51, 51, 51, 0.9);
      border-top: 1px solid rgba(130, 176, 67, 0.25);
      border-bottom: 1px solid transparent; }
      .pypl-navigation .tier-2 > a:hover, .pypl-navigation .tier-2 > a:focus {
        background: rgba(255, 255, 255, 0.35);
        color: rgba(34, 34, 34, 0.9); }
    .pypl-navigation .tier-2:last-child > a {
      border-bottom: 1px solid rgba(130, 176, 67, 0.25); }
    .pypl-navigation .current_item {
      color: white;
      background-color: #59792e;
      background-image: -webkit-gradient(linear, 50% 0%, 50% 100%, color-stop(10%, #678b35), color-stop(90%, #59792e));
      background-image: -webkit-linear-gradient(#678b35 10%, #59792e 90%);
      background-image: -moz-linear-gradient(#678b35 10%, #59792e 90%);
      background-image: -o-linear-gradient(#678b35 10%, #59792e 90%);
      background-image: linear-gradient(#678b35 10%, #59792e 90%); }
    .pypl-navigation .super-navigation {
      color: #666666;
      border: 1px solid #bed99a;
      background-color: #eef5e4;
      background-image: -webkit-gradient(linear, 50% 0%, 50% 100%, color-stop(10%, #ffffff), color-stop(90%, #eef5e4));
      background-image: -webkit-linear-gradient(#ffffff 10%, #eef5e4 90%);
      background-image: -moz-linear-gradient(#ffffff 10%, #eef5e4 90%);
      background-image: -o-linear-gradient(#ffffff 10%, #eef5e4 90%);
      background-image: linear-gradient(#ffffff 10%, #eef5e4 90%); }
      .pypl-navigation .super-navigation a:not(.button) {
        color: #82b043; }
      .pypl-navigation .super-navigation h4 {
        color: #749e3c; }

  .jobs-navigation {
    background-color: #8b5792;
    background-image: -webkit-gradient(linear, 50% 0%, 50% 100%, color-stop(30%, #a06ba7), color-stop(95%, #8b5792));
    background-image: -webkit-linear-gradient(#a06ba7 30%, #8b5792 95%);
    background-image: -moz-linear-gradient(#a06ba7 30%, #8b5792 95%);
    background-image: -o-linear-gradient(#a06ba7 30%, #8b5792 95%);
    background-image: linear-gradient(#a06ba7 30%, #8b5792 95%);
    border-top: 1px solid #bf9bc4;
    border-bottom: 1px solid #58375c;
    /*a*/ }
    .jobs-navigation .tier-1 {
      border-top: 1px solid #b58bba;
      border-right: 1px solid #85538c;
      border-bottom: 1px solid #67406c;
      border-left: 1px solid #b58bba; }
      .jobs-navigation .tier-1 > a {
        color: #e6e8ea;
        background-color: transparent;
        border-top: 1px solid transparent;
        border-bottom: 1px solid transparent;
        letter-spacing: 0.01em; }
        .jobs-navigation .tier-1 > a:hover, .jobs-navigation .tier-1 > a:focus, .jobs-navigation .tier-1 > a .tier-1:hover > a {
          color: white;
          background-color: #8b5792;
          background-image: -webkit-gradient(linear, 50% 0%, 50% 100%, color-stop(10%, #985f9f), color-stop(90%, #8b5792));
          background-image: -webkit-linear-gradient(#985f9f 10%, #8b5792 90%);
          background-image: -moz-linear-gradient(#985f9f 10%, #8b5792 90%);
          background-image: -o-linear-gradient(#985f9f 10%, #8b5792 90%);
          background-image: linear-gradient(#985f9f 10%, #8b5792 90%);
          border-top: 1px solid #a06ba7;
          border-bottom: 1px solid #8b5792; }
    .jobs-navigation .subnav {
      border-top: 1px solid #58375c;
      background-color: #fcfbfd;
      background-image: -webkit-gradient(linear, 50% 0%, 50% 100%, color-stop(10%, #eee5ef), color-stop(90%, #fcfbfd));
      background-image: -webkit-linear-gradient(#eee5ef 10%, #fcfbfd 90%);
      background-image: -moz-linear-gradient(#eee5ef 10%, #fcfbfd 90%);
      background-image: -o-linear-gradient(#eee5ef 10%, #fcfbfd 90%);
      background-image: linear-gradient(#eee5ef 10%, #fcfbfd 90%);
      -webkit-box-shadow: inset 0 0 20px rgba(160, 107, 167, 0.15);
      -moz-box-shadow: inset 0 0 20px rgba(160, 107, 167, 0.15);
      box-shadow: inset 0 0 20px rgba(160, 107, 167, 0.15);
      /*modernizr*/ }
      .touch .jobs-navigation .subnav:before {
        border-color: transparent transparent #eee5ef transparent; }
    .jobs-navigation .tier-2 > a {
      color: rgba(51, 51, 51, 0.9);
      border-top: 1px solid rgba(160, 107, 167, 0.25);
      border-bottom: 1px solid transparent; }
      .jobs-navigation .tier-2 > a:hover, .jobs-navigation .tier-2 > a:focus {
        background: rgba(255, 255, 255, 0.35);
        color: rgba(34, 34, 34, 0.9); }
    .jobs-navigation .tier-2:last-child > a {
      border-bottom: 1px solid rgba(160, 107, 167, 0.25); }
    .jobs-navigation .current_item {
      color: white;
      background-color: #764a7c;
      background-image: -webkit-gradient(linear, 50% 0%, 50% 100%, color-stop(10%, #85538c), color-stop(90%, #764a7c));
      background-image: -webkit-linear-gradient(#85538c 10%, #764a7c 90%);
      background-image: -moz-linear-gradient(#85538c 10%, #764a7c 90%);
      background-image: -o-linear-gradient(#85538c 10%, #764a7c 90%);
      background-image: linear-gradient(#85538c 10%, #764a7c 90%); }
    .jobs-navigation .super-navigation {
      color: #666666;
      border: 1px solid #d3bbd7;
      background-color: #fcfbfd;
      background-image: -webkit-gradient(linear, 50% 0%, 50% 100%, color-stop(10%, #ffffff), color-stop(90%, #fcfbfd));
      background-image: -webkit-linear-gradient(#ffffff 10%, #fcfbfd 90%);
      background-image: -moz-linear-gradient(#ffffff 10%, #fcfbfd 90%);
      background-image: -o-linear-gradient(#ffffff 10%, #fcfbfd 90%);
      background-image: linear-gradient(#ffffff 10%, #fcfbfd 90%); }
      .jobs-navigation .super-navigation a:not(.button) {
        color: #a06ba7; }
      .jobs-navigation .super-navigation h4 {
        color: #945d9c; }

  .shop-navigation {
    background-color: #9e4650;
    background-image: -webkit-gradient(linear, 50% 0%, 50% 100%, color-stop(30%, #b55863), color-stop(95%, #9e4650));
    background-image: -webkit-linear-gradient(#b55863 30%, #9e4650 95%);
    background-image: -moz-linear-gradient(#b55863 30%, #9e4650 95%);
    background-image: -o-linear-gradient(#b55863 30%, #9e4650 95%);
    background-image: linear-gradient(#b55863 30%, #9e4650 95%);
    border-top: 1px solid #cc8d95;
    border-bottom: 1px solid #622b32;
    /*a*/ }
    .shop-navigation .tier-1 {
      border-top: 1px solid #c57b84;
      border-right: 1px solid #97434d;
      border-bottom: 1px solid #74333b;
      border-left: 1px solid #c57b84; }
      .shop-navigation .tier-1 > a {
        color: #e6e8ea;
        background-color: transparent;
        border-top: 1px solid transparent;
        border-bottom: 1px solid transparent;
        letter-spacing: 0.01em; }
        .shop-navigation .tier-1 > a:hover, .shop-navigation .tier-1 > a:focus, .shop-navigation .tier-1 > a .tier-1:hover > a {
          color: white;
          background-color: #9e4650;
          background-image: -webkit-gradient(linear, 50% 0%, 50% 100%, color-stop(10%, #ac4c58), color-stop(90%, #9e4650));
          background-image: -webkit-linear-gradient(#ac4c58 10%, #9e4650 90%);
          background-image: -moz-linear-gradient(#ac4c58 10%, #9e4650 90%);
          background-image: -o-linear-gradient(#ac4c58 10%, #9e4650 90%);
          background-image: linear-gradient(#ac4c58 10%, #9e4650 90%);
          border-top: 1px solid #b55863;
          border-bottom: 1px solid #9e4650; }
    .shop-navigation .subnav {
      border-top: 1px solid #622b32;
      background-color: #fbf7f8;
      background-image: -webkit-gradient(linear, 50% 0%, 50% 100%, color-stop(10%, #f1dee0), color-stop(90%, #fbf7f8));
      background-image: -webkit-linear-gradient(#f1dee0 10%, #fbf7f8 90%);
      background-image: -moz-linear-gradient(#f1dee0 10%, #fbf7f8 90%);
      background-image: -o-linear-gradient(#f1dee0 10%, #fbf7f8 90%);
      background-image: linear-gradient(#f1dee0 10%, #fbf7f8 90%);
      -webkit-box-shadow: inset 0 0 20px rgba(181, 88, 99, 0.15);
      -moz-box-shadow: inset 0 0 20px rgba(181, 88, 99, 0.15);
      box-shadow: inset 0 0 20px rgba(181, 88, 99, 0.15);
      /*modernizr*/ }
      .touch .shop-navigation .subnav:before {
        border-color: transparent transparent #f1dee0 transparent; }
    .shop-navigation .tier-2 > a {
      color: rgba(51, 51, 51, 0.9);
      border-top: 1px solid rgba(181, 88, 99, 0.25);
      border-bottom: 1px solid transparent; }
      .shop-navigation .tier-2 > a:hover, .shop-navigation .tier-2 > a:focus {
        background: rgba(255, 255, 255, 0.35);
        color: rgba(34, 34, 34, 0.9); }
    .shop-navigation .tier-2:last-child > a {
      border-bottom: 1px solid rgba(181, 88, 99, 0.25); }
    .shop-navigation .current_item {
      color: white;
      background-color: #853b44;
      background-image: -webkit-gradient(linear, 50% 0%, 50% 100%, color-stop(10%, #97434d), color-stop(90%, #853b44));
      background-image: -webkit-linear-gradient(#97434d 10%, #853b44 90%);
      background-image: -moz-linear-gradient(#97434d 10%, #853b44 90%);
      background-image: -o-linear-gradient(#97434d 10%, #853b44 90%);
      background-image: linear-gradient(#97434d 10%, #853b44 90%); }
    .shop-navigation .super-navigation {
      color: #666666;
      border: 1px solid #dcb0b6;
      background-color: #fbf7f8;
      background-image: -webkit-gradient(linear, 50% 0%, 50% 100%, color-stop(10%, #ffffff), color-stop(90%, #fbf7f8));
      background-image: -webkit-linear-gradient(#ffffff 10%, #fbf7f8 90%);
      background-image: -moz-linear-gradient(#ffffff 10%, #fbf7f8 90%);
      background-image: -o-linear-gradient(#ffffff 10%, #fbf7f8 90%);
      background-image: linear-gradient(#ffffff 10%, #fbf7f8 90%); }
      .shop-navigation .super-navigation a:not(.button) {
        color: #b55863; }
      .shop-navigation .super-navigation h4 {
        color: #a94b56; }

  /* end @for */
  .content-wrapper {
    /* Increase the amount of white space under the nav on inner pages */ }
    .default-page .content-wrapper {
      padding-top: 2em; }

  /* Main content with sidebars */
  .main-content.with-left-sidebar {
    width: 65.95745%;
    float: right;
    margin-right: 0; }
  .main-content.with-right-sidebar {
    width: 65.95745%;
    float: left;
    margin-right: 2.12766%; }

  .text {
    font-size: 0.9375em; }

  /*aside*/
  .left-sidebar {
    width: 31.91489%;
    float: left;
    margin-right: 2.12766%;
    margin-top: 1em; }

  /*aside*/
  .right-sidebar {
    width: 31.91489%;
    float: right;
    margin-right: 0; }

  .left-sidebar .small-widget, .left-sidebar .medium-widget, .left-sidebar .triple-widget, .right-sidebar .small-widget, .right-sidebar .medium-widget, .right-sidebar .triple-widget {
    float: none;
    width: auto;
    margin-right: auto; }

  /* Widgets in main content */
  .row {
    margin-bottom: 1em; }

  .small-widget {
    width: 48.93617%;
    float: left;
    margin-right: 2.12766%; }
    .small-widget:nth-child(2), .small-widget.last {
      margin-right: 0; }

  .triple-widget {
    width: 31.91489%;
    float: left;
    margin-right: 2.12766%; }
    .triple-widget.last {
      margin-right: 0; }

  .most-recent-posts {
    width: 74.46809%;
    float: left;
    margin-right: 2.12766%; }

  .psf-widget,
  .python-needs-you-widget {
    padding: 1.5em 1.75em;
    clear: both; }

  /* Jobs landing page */
  .jobs-intro {
    padding-top: 2em;
    padding-bottom: 2em; }

  .listing-company-category:before {
    content: "Category: ";
    color: #666666; }

  .listing-job-title:before {
    content: "Title: ";
    color: #666666; }

  .listing-job-type:before {
    content: "Looking for: ";
    color: #666666; }

  .release-number,
  .release-date,
  .release-download,
  .release-enhancements {
    -moz-box-orient: vertical;
    display: inline-block;
    margin-right: -4px;
    vertical-align: middle; }

  .release-number {
    width: 20%; }

  .release-date {
    width: 30%; }

  .release-download {
    width: 25%; }

  .release-enhancements {
    width: 25%; }

  .release-version,
  .release-status,
  .release-dl,
  .release-start,
  .release-end,
  .release-pep {
    -moz-box-orient: vertical;
    display: inline-block;
    margin-right: -4px;
    vertical-align: middle; }

  .release-version {
    width: 10%; }

  .release-status {
    width: 20%; }

  .release-dl {
    width: 15%; }

  .release-start {
    width: 20%; }

  .release-end {
    width: 20%; }

  .release-pep {
    width: 15%; }

  /* Previous Next pattern */
  .previous-next {
    overflow: hidden; }
    .previous-next a {
      -webkit-box-sizing: border-box;
      -moz-box-sizing: border-box;
      box-sizing: border-box; }
    .previous-next .prev-button {
      width: 48.93617%;
      float: left;
      margin-right: 2.12766%; }
    .previous-next .next-button {
      width: 48.93617%;
      float: right;
      margin-right: 0; }

  /* Footer */
  .main-footer .jump-link {
    display: none; }

  .sitemap .tier-1 {
    float: left;
    width: 50%;
    /* Special case, we want the Events subnav to be up under Blog */ }
    .sitemap .tier-1:nth-child(odd) {
      clear: left; }
    .sitemap .tier-1:nth-child(even) {
      border-left: 1px solid #f7f7f8; }
    .sitemap .tier-1.element-7 {
      clear: none; }

  .footer-links {
    clear: both;
    text-align: center; }
    .footer-links li {
      display: inline-block; } }
/* - - - Larger than 800px - - - */
@media (min-width: 50em) {
  body:after {
    content: "drawer_navigation";
    display: none;
    speak: none; }

  .site-headline {
    margin: .25em 0 .5em; }

  .site-headline a .python-logo {
    width: 255.2px;
    height: 72.16px; }
  .site-headline a .psf-logo {
    width: 293.92px;
    height: 72.16px; }

  .donate-button {
    top: 33px; }

  .options-bar {
    margin: 0.875em 0; }

  .search-field {
    background: white;
    padding: .4em .5em .3em;
    margin-right: .5em;
    width: 11em; }
    .search-field:focus {
      width: 13em; }

  .home .header-banner {
    margin: 0 2em 0 1em; }

  .slideshow .slides li {
    overflow: hidden; }

  .slide-code, .slide-copy {
    float: left;
    width: 50%;
    min-height: 280px; }

  .slide-code {
    position: relative;
    line-height: 1.5; }

  .js .launch-shell {
    display: block; }

  /* <a class="launch-shell" href="/shell/">
      <span class="message">Launch Interactive Shell</span><span class="icon">&gt;&gt;&gt;</span>
  </a> */
  .flexslide .launch-shell {
    display: block;
    position: absolute;
    top: 1.25em;
    right: 52%;
    z-index: 50; }
    .flexslide .launch-shell span, .flexslide .launch-shell a {
      display: inline-block; }
    .flexslide .launch-shell .button {
      padding-bottom: .2em; }
      .flexslide .launch-shell .button .message {
        opacity: 0;
        position: absolute;
        top: -9999px;
        right: 2.6em;
        white-space: nowrap;
        padding: .4em .75em .35em;
        color: #999999;
        background-color: #1f1f1f;
        background-image: -webkit-gradient(linear, 50% 0%, 50% 100%, color-stop(10%, #333333), color-stop(90%, #1f1f1f));
        background-image: -webkit-linear-gradient(#333333 10%, #1f1f1f 90%);
        background-image: -moz-linear-gradient(#333333 10%, #1f1f1f 90%);
        background-image: -o-linear-gradient(#333333 10%, #1f1f1f 90%);
        background-image: linear-gradient(#333333 10%, #1f1f1f 90%);
        border-top: 1px solid #444444;
        border-right: 1px solid #444444;
        border-bottom: 1px solid #444444;
        border-left: 1px solid #444444;
        -webkit-border-radius: 6px;
        -moz-border-radius: 6px;
        -ms-border-radius: 6px;
        -o-border-radius: 6px;
        border-radius: 6px;
        -webkit-box-shadow: 1px 1px 1px rgba(0, 0, 0, 0.05);
        -moz-box-shadow: 1px 1px 1px rgba(0, 0, 0, 0.05);
        box-shadow: 1px 1px 1px rgba(0, 0, 0, 0.05);
        -webkit-transition: opacity 0.25s ease-in-out, top 0s linear;
        -webkit-transition-delay: 0s, 0.25s;
        -moz-transition: opacity 0.25s ease-in-out, top 0s linear 0.25s;
        -o-transition: opacity 0.25s ease-in-out, top 0s linear 0.25s;
        transition: opacity 0.25s ease-in-out, top 0s linear 0.25s; }
      .flexslide .launch-shell .button:hover .message {
        opacity: 1;
        top: 0;
        -webkit-transition: opacity 0.25s ease-in-out, top 0s linear;
        -moz-transition: opacity 0.25s ease-in-out, top 0s linear;
        -o-transition: opacity 0.25s ease-in-out, top 0s linear;
        transition: opacity 0.25s ease-in-out, top 0s linear; }

  .introduction {
    text-align: center; }
    .introduction .breaker {
      display: block;
      width: 100%;
      height: 1px;
      font-size: 1px;
      line-height: 1px; }

  /* Header-banners */
  .main-header .container {
    padding-bottom: 0; }

  .header-banner {
    padding: 0 0 0 1em;
    margin: 0 -1em 0 0; }

  .about-banner,
  .download-for-current-os,
  .documentation-banner,
  .community-banner {
    padding-left: 0%;
    padding-right: 51.06383%;
    padding-top: 1em; }

  .about-banner {
<<<<<<< HEAD
    background: 120% 0 no-repeat url('../img/landing-about.png?1687447167') transparent;
=======
    background: 120% 0 no-repeat url('../img/landing-about.png?1767349471') transparent;
>>>>>>> 7be9287b
    min-height: 345px;
    padding-bottom: 3.5em;
    margin-bottom: -2.5em; }

  .download-for-current-os {
<<<<<<< HEAD
    background: 130% 0 no-repeat url('../img/landing-downloads.png?1687447167') transparent;
=======
    background: 130% 0 no-repeat url('../img/landing-downloads.png?1767349471') transparent;
>>>>>>> 7be9287b
    min-height: 345px;
    padding-bottom: 4em;
    margin-bottom: -3em; }

  .documentation-banner {
<<<<<<< HEAD
    background: 130% 0 no-repeat url('../img/landing-docs.png?1687447167') transparent;
=======
    background: 130% 0 no-repeat url('../img/landing-docs.png?1767349471') transparent;
>>>>>>> 7be9287b
    padding-bottom: 1em; }

  .community-banner {
    text-align: left;
<<<<<<< HEAD
    background: 110% 0 no-repeat url('../img/landing-community.png?1687447167') transparent;
=======
    background: 110% 0 no-repeat url('../img/landing-community.png?1767349471') transparent;
>>>>>>> 7be9287b
    min-height: 345px;
    padding-bottom: 2em;
    margin-bottom: -1.25em; }

  .welcome-to-the-foundation {
    padding-top: 2em;
    padding-bottom: 2em; }

  /* Blog landing page */
  /*h2*/
  .welcome-message {
    text-align: left;
    position: absolute;
    left: 0;
    width: 23.40426%;
    margin-top: 0.56875em; }

  .latest-blog-post,
  .featured-event,
  .jobs-intro {
    position: relative;
    text-align: left;
    min-height: 130px; }
    .latest-blog-post .call-to-action,
    .featured-event .call-to-action,
    .jobs-intro .call-to-action {
      margin-left: 34.04255%; }
    .latest-blog-post .date-posted, .latest-blog-post .event-date,
    .featured-event .date-posted,
    .featured-event .event-date,
    .jobs-intro .date-posted,
    .jobs-intro .event-date {
      position: absolute;
      left: 0;
      width: 31.91489%; }
    .latest-blog-post .date-posted time,
    .featured-event .date-posted time,
    .jobs-intro .date-posted time {
      position: relative;
      top: 30px; }
    .latest-blog-post .excerpt,
    .featured-event .excerpt,
    .jobs-intro .excerpt {
      margin-left: 34.04255%; }

  /* Main content with sidebars */
  .home .content-wrapper .container {
    padding-top: 2.5em; }

  .main-content.with-left-sidebar {
    width: 74.46809%;
    float: right;
    margin-right: 0; }
  .main-content.with-right-sidebar {
    width: 74.46809%;
    float: left;
    margin-right: 2.12766%; }

  /*aside*/
  .left-sidebar {
    width: 23.40426%;
    float: left;
    margin-right: 2.12766%; }

  /*aside*/
  .right-sidebar {
    width: 23.40426%;
    float: right;
    margin-right: 0; }

  .featured-success-story {
    /*blockquote*/ }
    .featured-success-story .success-quote:before, .featured-success-story .success-quote:after {
      font-size: 2.375em; }

  .quote-by, .quote-by-organization {
    display: -moz-inline-stack;
    display: inline-block;
    vertical-align: baseline; }

  .quote-by-organization:before {
    content: ", ";
    margin-left: -.25em; }

  .activity-feed {
    position: absolute;
    right: 0; }

  .psf-widget, .python-needs-you-widget {
    min-height: 14em;
    position: relative; }
    .psf-widget .python-logo, .python-needs-you-widget .python-logo {
      position: absolute;
      top: 0.5em;
      right: 1em;
      width: 210px;
      height: 210px;
<<<<<<< HEAD
      background: top left no-repeat url('../img/python-logo-large.png?1687447167') transparent; }
=======
      background: top left no-repeat url('../img/python-logo-large.png?1767349471') transparent; }
>>>>>>> 7be9287b
    .psf-widget .widget-title, .psf-widget p, .python-needs-you-widget .widget-title, .python-needs-you-widget p {
      margin-right: 34.04255%; }

  .triple-widget {
    width: 31.91489%;
    float: left;
    margin-right: 2.12766%; }
    .triple-widget.last {
      margin-right: 0; }

  /* ! Events landing page */
  .list-recent-events .event-title, .list-recent-events p, .list-recent-posts .event-title, .list-recent-posts p {
    margin-left: 25.53191%; }
  .list-recent-events time, .list-recent-posts time {
    position: absolute;
    top: .3em;
    left: 0;
    width: 23.40426%; }

  /* Jobs Section */
  .list-recent-jobs .listing-company-category a, .list-recent-jobs .listing-job-type a {
    white-space: nowrap; }
  .list-recent-jobs .listing-posted {
    width: 48.93617%;
    float: left;
    margin-right: 2.12766%;
    margin-right: 0; }
  .list-recent-jobs .listing-company-category {
    width: 48.93617%;
    float: right;
    margin-right: 0;
    text-align: right;
    clear: none; }
  .list-recent-jobs .listing-actions {
    clear: both;
    overflow: hidden;
    padding-top: 0.9375em;
    text-align: right; }

  /*h2*/
  .listing-company .listing-company-name {
    width: 57.44681%;
    float: left;
    margin-right: 2.12766%; }
    .listing-company .listing-company-name a:hover:after, .listing-company .listing-company-name a:focus:after {
      color: #666666;
      content: " View Details";
      font-size: .75em; }
  .listing-company .listing-location {
    width: 40.42553%;
    float: right;
    margin-right: 0;
    text-align: right; }

  .job-meta {
    width: 48.93617%;
    float: left;
    margin-right: 2.12766%;
    margin-bottom: 0; }

  .job-tags {
    width: 48.93617%;
    float: right;
    margin-right: 0; }

  /* Forms that are wide enough to have labels and input fields side by side */
  .wide-form ul {
    margin-left: 24%; }
  .wide-form p {
    overflow: hidden;
    /* ! This is done the wrong way with SASS. Should be something like #{$form-text-inputs} with $form-text-inputs as a variable */ }
    .wide-form p label, .wide-form p textarea {
      display: inline-block;
      vertical-align: top; }
    .wide-form p label {
      width: 24%; }
    .wide-form p input[type=text], .wide-form p input[type=password], .wide-form p input[type=search], .wide-form p input[type=email], .wide-form p input[type=url], .wide-form p input[type=tel] {
      width: 75%;
      display: inline-block;
      vertical-align: top; }
    .wide-form p textarea {
      width: 75%; }
    .wide-form p button {
      margin-left: 24%; }
    .wide-form p button + button {
      margin-left: 0; }

  .jobs-form ul {
    margin-top: -3.25em; }
    .jobs-form ul:after {
      content: "";
      display: table;
      clear: both; }
    .jobs-form ul li {
      float: left;
      width: 33%; }
  .jobs-form ul.errorlist {
    /* Reset margin for errorlist so that messages are not drawn over
       other labels */
    margin-top: 0; }

  /* Footer */
  .sitemap, .footer-links, .copyright {
    font-size: 0.875em; }

  .sitemap .tier-1 {
    width: 32.97872%;
    border-left: 0;
    border-right: 0; }
    .sitemap .tier-1:nth-child(odd), .sitemap .tier-1:nth-child(even) {
      clear: none;
      border-left: 0;
      border-right: 0; }
    .sitemap .tier-1.element-1, .sitemap .tier-1.element-2, .sitemap .tier-1.element-4, .sitemap .tier-1.element-5, .sitemap .tier-1.element-8 {
      border-right: 1px solid #d5d6d8; }
    .sitemap .tier-1.element-2, .sitemap .tier-1.element-3, .sitemap .tier-1.element-5, .sitemap .tier-1.element-6, .sitemap .tier-1.element-7, .sitemap .tier-1.element-8, .sitemap .tier-1.element-9 {
      border-left: 1px solid #f7f7f8; }

  .footer-links .say-no-more {
    display: inline;
    visibility: visible; }

  .flex-slideshow.default-slideshow .caption-wrapper {
    position: absolute;
    top: 1em;
    left: 1em;
    bottom: 2em;
    width: 33%;
    padding: .75em;
    overflow: hidden;
    background: #e6e8ea;
    background: rgba(255, 255, 255, 0.75); }

  .flex-control-nav {
    padding-bottom: 1.5em; } }
/* - - - Larger than 940px - - - */
@media (min-width: 58.75em) {
  body:after {
    content: "drawer_navigation load_supernavs";
    display: none;
    speak: none; }

  .main-navigation {
    /* Include the mixins to start our horizontal nav 
     * Don't wrap this in a .touch or .no-touch, as it has those selectors already inside
    */
    text-align: center;
    overflow: visible;
    /*ul*/
    /*li*/
    /*li*/
    /*ul*/ }
    .main-navigation .menu {
      margin-bottom: 0; }
    .main-navigation .tier-1, .main-navigation .tier-2 {
      /* We do this more explictly (the descendant selector) to avoid also styling links in the Supernav content */ }
      .main-navigation .tier-1 > a, .main-navigation .tier-2 > a {
        display: block;
        padding: .5em 1.5em .4em 1em;
        position: relative; }
    .main-navigation .tier-1 {
      display: block;
      width: 100%; }
      .main-navigation .tier-1 > a {
        text-align: center; }
    .main-navigation .tier-2 > a {
      text-align: left; }
    .main-navigation .menu:after {
      content: "";
      display: table;
      clear: both; }
    .main-navigation .tier-1 {
      position: relative; }
    .main-navigation .subnav {
      position: absolute;
      z-index: 100;
      text-align: left;
      /*modernizr*/
      /*modernizr*/ }
      .no-touch .main-navigation .subnav {
        min-width: 100%;
        display: none;
        -webkit-transition: all 0s ease;
        -moz-transition: all 0s ease;
        -o-transition: all 0s ease;
        transition: all 0s ease; }
      .touch .main-navigation .subnav {
        top: 120%;
        display: none;
        opacity: 0;
        -webkit-transition: opacity 0.25s ease-in-out;
        -moz-transition: opacity 0.25s ease-in-out;
        -o-transition: opacity 0.25s ease-in-out;
        transition: opacity 0.25s ease-in-out;
        -webkit-box-shadow: 0 0.25em 0.75em rgba(0, 0, 0, 0.6);
        -moz-box-shadow: 0 0.25em 0.75em rgba(0, 0, 0, 0.6);
        box-shadow: 0 0.25em 0.75em rgba(0, 0, 0, 0.6); }
        .touch .main-navigation .subnav:before {
          position: absolute;
          content: "";
          width: 0;
          height: 0;
          border-color: transparent;
          border-style: solid;
          border-width: 0.75em;
          top: -1.45em;
          display: block; }
    .no-touch .main-navigation .element-1:hover .subnav, .no-touch .main-navigation .element-1:focus .subnav, .no-touch .main-navigation .element-2:hover .subnav, .no-touch .main-navigation .element-2:focus .subnav, .no-touch .main-navigation .element-3:hover .subnav, .no-touch .main-navigation .element-3:focus .subnav, .no-touch .main-navigation .element-4:hover .subnav, .no-touch .main-navigation .element-4:focus .subnav {
      left: 0;
      display: initial;
      -webkit-transition-delay: 0.25s;
      -moz-transition-delay: 0.25s;
      -o-transition-delay: 0.25s;
      transition-delay: 0.25s; }
    .no-touch .main-navigation .element-5:hover .subnav, .no-touch .main-navigation .element-5:focus .subnav, .no-touch .main-navigation .element-6:hover .subnav, .no-touch .main-navigation .element-6:focus .subnav, .no-touch .main-navigation .element-7:hover .subnav, .no-touch .main-navigation .element-7:focus .subnav, .no-touch .main-navigation .element-8:hover .subnav, .no-touch .main-navigation .element-8:focus .subnav, .no-touch .main-navigation .last:hover .subnav, .no-touch .main-navigation .last:focus .subnav {
      right: 0;
      display: initial;
      -webkit-transition-delay: 0.25s;
      -moz-transition-delay: 0.25s;
      -o-transition-delay: 0.25s;
      transition-delay: 0.25s; }
    .touch .main-navigation .element-1, .touch .main-navigation .element-2, .touch .main-navigation .element-3, .touch .main-navigation .element-4 {
      /* Position the pointer element */ }
      .touch .main-navigation .element-1:hover .subnav, .touch .main-navigation .element-1 .subnav.touched, .touch .main-navigation .element-2:hover .subnav, .touch .main-navigation .element-2 .subnav.touched, .touch .main-navigation .element-3:hover .subnav, .touch .main-navigation .element-3 .subnav.touched, .touch .main-navigation .element-4:hover .subnav, .touch .main-navigation .element-4 .subnav.touched {
        display: block;
        opacity: 1;
        left: 0; }
      .touch .main-navigation .element-1 .subnav:before, .touch .main-navigation .element-2 .subnav:before, .touch .main-navigation .element-3 .subnav:before, .touch .main-navigation .element-4 .subnav:before {
        left: 1.5em; }
    .touch .main-navigation .element-5, .touch .main-navigation .element-6, .touch .main-navigation .element-7, .touch .main-navigation .element-8, .touch .main-navigation .last {
      /* Position the pointer element */ }
      .touch .main-navigation .element-5:hover .subnav, .touch .main-navigation .element-5 .subnav.touched, .touch .main-navigation .element-6:hover .subnav, .touch .main-navigation .element-6 .subnav.touched, .touch .main-navigation .element-7:hover .subnav, .touch .main-navigation .element-7 .subnav.touched, .touch .main-navigation .element-8:hover .subnav, .touch .main-navigation .element-8 .subnav.touched, .touch .main-navigation .last:hover .subnav, .touch .main-navigation .last .subnav.touched {
        display: block;
        opacity: 1;
        right: 0; }
      .touch .main-navigation .element-5 .subnav:before, .touch .main-navigation .element-6 .subnav:before, .touch .main-navigation .element-7 .subnav:before, .touch .main-navigation .element-8 .subnav:before, .touch .main-navigation .last .subnav:before {
        left: auto;
        right: 1.5em; }
    .main-navigation .tier-2 {
      display: block;
      min-width: 100%; }
      .main-navigation .tier-2 a {
        white-space: nowrap; }

  .no-touch .main-navigation {
    display: block;
    text-align: center;
    font-size: 1.125em;
    -webkit-border-radius: 8px;
    -moz-border-radius: 8px;
    -ms-border-radius: 8px;
    -o-border-radius: 8px;
    border-radius: 8px;
    -webkit-box-shadow: 0 0 10px rgba(0, 0, 0, 0.2);
    -moz-box-shadow: 0 0 10px rgba(0, 0, 0, 0.2);
    box-shadow: 0 0 10px rgba(0, 0, 0, 0.2); }
    .no-touch .main-navigation .menu {
      text-align: center; }
    .no-touch .main-navigation .tier-1 {
      float: none;
      border-top: 0;
      border-bottom: 0;
      /* Conside display: table; on the wrapper (ul.main-navigation) to get the centering to work, and to allow floats here */
      width: auto;
      margin: 0 -5px 0 0;
      display: -moz-inline-stack;
      display: inline-block;
      vertical-align: baseline;
      border-right: 1px solid rgba(0, 0, 0, 0.2);
      border-left: 1px solid rgba(255, 255, 255, 0.1);
      /* We've set this explicitly before, so we need to unset it here */ }
      .no-touch .main-navigation .tier-1.element-1 {
        border-left: 0; }
      .no-touch .main-navigation .tier-1.last {
        border-right: 0; }
      .no-touch .main-navigation .tier-1.element-6, .no-touch .main-navigation .tier-1.element-7 {
        width: auto; }
      .no-touch .main-navigation .tier-1 > a {
        padding: .65em 1.25em .55em; }
    .no-touch .main-navigation .tier-2 {
      font-size: 0.875em; }

  /* Shorten the amount of blue space under the nav on inner pages */
  .no-touch .default-page .main-navigation {
    position: relative;
    margin-bottom: -1.375em; }

  /* Simple Column Structure */
  .four-col > .column {
    width: 25%; }
  .four-col > .double-col {
    width: 50%; }
  .four-col > div:nth-of-type(2n+3) {
    clear: none; }
  .four-col > div:nth-of-type(4n+5) {
    clear: left; }

  .site-headline a .python-logo {
    width: 290px;
    height: 82px; }
  .site-headline a .psf-logo {
    width: 334px;
    height: 82px; }

  .search-field {
    width: 14em; }
    .search-field:focus {
      width: 18em;
      margin-right: .5em; }

  .donate-button {
    top: 38px; }

  .options-bar {
    margin: 1.3125em 0; }

  /* Supernavs in main-navigation */
  /*<li id="downloads" class="tier-1 element-2 with-supernav" aria-haspopup="true">
      <a href="download.php">Downloads</a>
      <ul class="subnav menu" role="menu" aria-hidden="true">
          <li class="tier-2 element-1" role="treeitem"><a href="#">Releases</a></li>
          <li class="super-navigation">
              <h2>Download for macOS</h2>
              <p>Not the system you are looking for? Python can be used on 21 different operating systems and environments. <a href="#">View the full list</a>.
              </p><p>
                  <a class="button">Python 3.3.0</a>
                  <a class="button">Python 2.7.3</a>
              </p>
          </li></ul>
  </li>*/
  .with-supernav .subnav {
    display: none;
    border-right: 1px solid rgba(102, 102, 102, 0.3); }
  .with-supernav .super-navigation {
    display: block; }

  /*.subnav li*/
  .super-navigation {
    color: #666666;
    position: absolute;
    /* relative to the containing LI */
    top: 0;
    width: 28em;
    min-height: 100%;
    text-align: left;
    padding: 1.5em 1.75em;
    border-top: 1px solid rgba(255, 255, 255, 0.8);
    border-left: 1px solid rgba(255, 255, 255, 0.8); }
    .main-navigation .super-navigation a:not(.button) {
      padding: 0;
      border: none; }
      .main-navigation .super-navigation a:not(.button):hover, .main-navigation .super-navigation a:not(.button):focus {
        border: none;
        background: transparent; }
      .main-navigation .super-navigation a:not(.button):hover, .main-navigation .super-navigation a:not(.button):focus {
        color: #1e2933; }
    .super-navigation h2, .super-navigation h3, .super-navigation h4, .super-navigation h5 {
      margin-top: 0; }
    #community .super-navigation h4, #blog .super-navigation h4, #events .super-navigation h4 {
      font-family: Flux-Bold, SourceSansProBold, Arial, sans-serif;
      font-weight: normal;
      font-size: 1.3125em;
      line-height: 1.25em;
      margin-bottom: 0; }
    .super-navigation p.date-posted {
      color: #666666;
      font-size: 0.625em !important;
      font-style: italic; }
    .super-navigation p.excert {
      font-size: 0.625em;
      line-height: 1.3em; }
    .super-navigation p.quote-by {
      color: #3776ab; }

  .tier-1.element-1 .super-navigation,
  .tier-1.element-2 .super-navigation,
  .tier-1.element-3 .super-navigation {
    left: 100.25%; }

  .tier-1.element-4 .super-navigation,
  .tier-1.element-5 .super-navigation,
  .tier-1.element-6 .super-navigation,
  .tier-1.element-7 .super-navigation {
    left: -28em; }

  .super-navigation .menu {
    text-align: left; }

  /* END Supernavs */
  /* Header-banners */
  .about-banner,
  .download-for-current-os,
  .documentation-banner {
    padding-left: 0%;
    padding-right: 42.55319%; }
    .about-banner p:last-child,
    .download-for-current-os p:last-child,
    .documentation-banner p:last-child {
      margin-bottom: 0; }

  .about-banner p,
  .documentation-banner p,
  .community-banner p {
    margin-right: 14.81481%; }

  .about-banner, .documentation-banner {
    background-position: 110% 0; }

  .download-for-current-os {
    background-position: 115% 0;
    padding-bottom: 6em;
    margin-bottom: -3em; }

  .community-banner {
    background-position: 100% 0; }

  .featured-success-story .success-quote {
    margin-left: 8.51064%;
    margin-right: 8.51064%; }

  /* Main content with sidebars */
  .main-content.with-left-sidebar {
    padding-left: 3.19149%;
    padding-right: 3.19149%; }

  .single-event-title {
    font-size: 2em; }
    .fontface .single-event-title {
      font-size: 2.3em; }
      .fontface .single-event-title span:before {
        font-size: .875em; }

  /*aside*/
  /*aside*/
  .text {
    /* Make the intro/first paragraphs slightly larger? */ }
    .text > p:first-of-type {
      color: #666666;
      font-size: 1.125em;
      line-height: 1.6875;
      margin-bottom: 1.25em; }

  /* Widgets in main content */
  .small-widget p, .small-widget li, .medium-widget p, .medium-widget li, .psf-widget p, .psf-widget li, .python-needs-you-widget p, .python-needs-you-widget li, .documentation-help p, .documentation-help li {
    font-size: 0.9375em; }

  .small-widget {
    width: 23.40426%;
    float: left;
    margin-right: 2.12766%; }
    .small-widget:nth-child(2) {
      margin-right: 2.12766%; }

  .medium-widget {
    width: 48.93617%;
    float: left;
    margin-right: 2.12766%; }

  .small-widget.last, .medium-widget.last {
    float: right;
    margin-right: 0; }

  .blog-widget li, .event-widget li, .most-recent-posts li {
    padding-left: 7em; }
  .blog-widget .say-no-more, .event-widget .say-no-more, .most-recent-posts .say-no-more {
    display: inline;
    visibility: visible; }

  .psf-widget,
  .python-needs-you-widget {
    padding: 1.5em 1.75em; }

  .psf-widget .widget-title, .psf-widget p,
  .python-needs-you-widget .widget-title,
  .python-needs-you-widget p {
    margin-right: 25.53191%; }

  .mapped-events h2 {
    margin-top: .5em; }

  /* Community landing page */
  .tag-wrapper {
    display: inline; }

  /* Blog landing page */
  /*h2*/
  .welcome-message {
    width: 23.40426%; }

  .latest-blog-post .call-to-action,
  .featured-event .call-to-action,
  .jobs-intro .call-to-action {
    margin-left: 25.53191%; }
  .latest-blog-post .date-posted, .latest-blog-post .event-date,
  .featured-event .date-posted,
  .featured-event .event-date,
  .jobs-intro .date-posted,
  .jobs-intro .event-date {
    width: 23.40426%; }
  .latest-blog-post .excerpt,
  .featured-event .excerpt,
  .jobs-intro .excerpt {
    margin-left: 25.53191%; }

  .subscription-channels li {
    display: -moz-inline-stack;
    display: inline-block;
    vertical-align: baseline;
    width: 30%; }

  /* Footer */
  .sitemap a {
    text-align: left; }
  .sitemap .tier-1 {
    width: 16.6667%;
    border: 0; }
    .sitemap .tier-1.element-1, .sitemap .tier-1.element-2, .sitemap .tier-1.element-3, .sitemap .tier-1.element-4, .sitemap .tier-1.element-5, .sitemap .tier-1.element-6, .sitemap .tier-1.element-7, .sitemap .tier-1.element-8, .sitemap .tier-1.element-9, .sitemap .tier-1.element-10 {
      border: 0; }
  .sitemap .subnav, .sitemap .subnav li {
    border: 0; }

  .footer-links a {
    padding: 0.3em 0.75em; }

  .flex-slideshow.home-slideshow .caption-wrapper {
    float: left;
    width: 49%; }
  .flex-slideshow.default-slideshow .caption-wrapper {
    top: 2em;
    left: 2em;
    bottom: 3em;
    width: 25%;
    padding: 1em; }

  .flex-viewport {
    padding-bottom: .5em; }
    .touch .flex-viewport {
      padding-bottom: 1em; }

  .default-slideshow .flex-control-nav {
    text-align: right; }

  .home-slideshow .flex-control-nav {
    position: absolute;
    bottom: 0;
    right: 0;
    width: 49%;
    padding: .5em;
    text-align: right; }

  .home-slideshow .flex-direction-nav .flex-prev, .home-slideshow .flex-direction-nav .flex-next {
    top: 40%;
    font-size: 1.5em;
    opacity: 1; }
  .home-slideshow .flex-direction-nav .flex-prev {
    left: -.75em; }
  .home-slideshow .flex-direction-nav .flex-next {
    right: -.75em; }

  /* I don't like including this again.
   * The problem is, touch device styles are being clobbered by contents in the horizontal_nav_dropdowns mixin 
   * We need the contents of that mixin to function in the Social Share and Font Adjust drop downs */
    /*
<nav id="mainnav" class="python-navigation main-navigation do-not-print" role="navigation">
    <ul class="navigation menu" role="menubar" aria-label="Main Navigation">
        <li id="about" class="tier-1 element-1  with-supernav" aria-haspopup="true">
            <a href="/about/" title="" class="">About</a>
            <ul class="subnav menu" role="menu" aria-hidden="true">
                <li class="tier-2 element-1" role="treeitem"><a href="/inner/" title="">History / Mission</a></li>
                <li class="tier-2 element-2" role="treeitem"><a href="/inner/" title="">Applications</a></li>
            </ul>
        </li>
    </ul>
</nav>

! Because "touch" is present, we assume that the browser can handle cssTransform3d and cssTransition, which might be dangerous
! If there is no javascript running, than the .jump-to-menu link will jump to #site-map (footer) and the .main-navigatin will remain offscreen, which is not such a bad fallback. 

*/
  .touch body, .touch #touchnav-wrapper {
    position: relative;
    width: 100%; }
  .touch .default-page .main-header {
    position: static; }
  .touch .main-navigation {
    display: block;
    position: absolute;
    top: 0;
    left: -260px;
    width: 260px;
    height: 100%;
    overflow: scroll;
    /* styles that are not being applied because they are inside .no-touch in other nav patterns */
    text-align: center;
    font-size: 1.125em;
    /* Reset some styles from the drop down menus */ }
    .touch .main-navigation a {
      text-align: center;
      padding: .65em 1.25em .55em; }
    .touch .main-navigation .tier-2 {
      font-size: 0.875em; }
    .touch .main-navigation .subnav {
      position: static;
      display: block;
      opacity: 1;
      border-top: 0;
      -webkit-box-shadow: none;
      -moz-box-shadow: none;
      box-shadow: none; }

  /* TO DO: With Javascript, look for a left-right swipe action and also trigger the menu to open */
  .touch #touchnav-wrapper {
    -webkit-transition: -webkit-transform 300ms ease;
    -moz-transition: -moz-transform 300ms ease;
    -o-transition: -o-transform 300ms ease;
    transition: transform 300ms ease;
    -webkit-transform: translate3d(0, 0, 0);
    -moz-transform: translate3d(0, 0, 0);
    -ms-transform: translate3d(0, 0, 0);
    -o-transform: translate3d(0, 0, 0);
    transform: translate3d(0, 0, 0);
    -webkit-backface-visibility: hidden; }
  .touch .show-sidemenu #touchnav-wrapper {
    -webkit-transform: translate3d(260px, 0, 0);
    -moz-transform: translate3d(260px, 0, 0);
    -ms-transform: translate3d(260px, 0, 0);
    -o-transform: translate3d(260px, 0, 0);
    transform: translate3d(260px, 0, 0); } }
/* - - - Larger than 1024px - - - */
@media (min-width: 64em) {
  body:after {
    content: "drawer_navigation load_supernavs";
    display: none;
    speak: none; }

  .about-banner {
    background-position: 100% 0px; }

  .download-for-current-os {
    background-position: 105% 0; }
    .download-for-current-os p {
      margin-right: 14.81481%; }

  .documentation-banner {
    background-position: 110% 0;
    min-height: 345px; }
    .documentation-banner .call-to-action {
      margin-right: 8.51064%; }
    .documentation-banner p {
      margin-right: 0; }

  .community-banner {
    padding-left: 0%;
    padding-right: 51.06383%; }
    .community-banner p {
      margin-right: 0; }

  .latest-blog-post .call-to-action,
  .featured-event .call-to-action,
  .jobs-intro .call-to-action {
    margin-left: 25.53191%;
    margin-right: 8.51064%; }
  .latest-blog-post .excerpt,
  .featured-event .excerpt,
  .jobs-intro .excerpt {
    margin-left: 25.53191%;
    margin-right: 8.51064%; }

  .psf-widget .widget-title, .psf-widget p {
    margin-right: 34.04255%; }

  .mapped-events h2 {
    margin-top: 1em; }

  /* Main content with sidebars */
  .default-page .main-content.with-left-sidebar {
    padding-left: 8.51064%;
    padding-right: 8.51064%; }

  .event-description,
  .job-description {
    padding-left: 8.51064%;
    padding-right: 8.51064%; } }
/* - - - Larger than 1200px - - - */
@media (min-width: 75em) {
  body:after {
    content: "drawer_navigation load_supernavs";
    display: none;
    speak: none; }

  .about-banner,
  .community-banner {
    padding-left: 8.51064%;
    padding-right: 51.06383%; }

  .about-banner {
    background-position: 85% 0; }

  .download-for-current-os {
    padding-left: 8.51064%;
    padding-right: 42.55319%;
    background-position: 95% 0;
    padding-bottom: 6em;
    margin-bottom: -3em; }
    .download-for-current-os p {
      margin-right: 17.3913%; }

  .documentation-banner {
    padding-left: 8.51064%;
    padding-right: 42.55319%;
    background-position: 100% 0; }
    .documentation-banner .call-to-action {
      margin-right: 17.3913%; }

  .community-banner {
    background-position: 90% 0; } }
/* http://dev.w3.org/csswg/css-device-adapt/
 * http://timkadlec.com/2012/10/ie10-snap-mode-and-responsive-design/
 * for IE10 Snap Mode on Metro
 */
@-ms-viewport {
  width: device-width; }

@viewport {
  width: device-width; }<|MERGE_RESOLUTION|>--- conflicted
+++ resolved
@@ -1569,40 +1569,24 @@
     padding-top: 1em; }
 
   .about-banner {
-<<<<<<< HEAD
-    background: 120% 0 no-repeat url('../img/landing-about.png?1687447167') transparent;
-=======
-    background: 120% 0 no-repeat url('../img/landing-about.png?1767349471') transparent;
->>>>>>> 7be9287b
+    background: 120% 0 no-repeat url('../img/landing-about.png?1694722768') transparent;
     min-height: 345px;
     padding-bottom: 3.5em;
     margin-bottom: -2.5em; }
 
   .download-for-current-os {
-<<<<<<< HEAD
-    background: 130% 0 no-repeat url('../img/landing-downloads.png?1687447167') transparent;
-=======
-    background: 130% 0 no-repeat url('../img/landing-downloads.png?1767349471') transparent;
->>>>>>> 7be9287b
+    background: 130% 0 no-repeat url('../img/landing-downloads.png?1694722768') transparent;
     min-height: 345px;
     padding-bottom: 4em;
     margin-bottom: -3em; }
 
   .documentation-banner {
-<<<<<<< HEAD
-    background: 130% 0 no-repeat url('../img/landing-docs.png?1687447167') transparent;
-=======
-    background: 130% 0 no-repeat url('../img/landing-docs.png?1767349471') transparent;
->>>>>>> 7be9287b
+    background: 130% 0 no-repeat url('../img/landing-docs.png?1694722768') transparent;
     padding-bottom: 1em; }
 
   .community-banner {
     text-align: left;
-<<<<<<< HEAD
-    background: 110% 0 no-repeat url('../img/landing-community.png?1687447167') transparent;
-=======
-    background: 110% 0 no-repeat url('../img/landing-community.png?1767349471') transparent;
->>>>>>> 7be9287b
+    background: 110% 0 no-repeat url('../img/landing-community.png?1694722768') transparent;
     min-height: 345px;
     padding-bottom: 2em;
     margin-bottom: -1.25em; }
@@ -1700,11 +1684,7 @@
       right: 1em;
       width: 210px;
       height: 210px;
-<<<<<<< HEAD
-      background: top left no-repeat url('../img/python-logo-large.png?1687447167') transparent; }
-=======
-      background: top left no-repeat url('../img/python-logo-large.png?1767349471') transparent; }
->>>>>>> 7be9287b
+      background: top left no-repeat url('../img/python-logo-large.png?1694722768') transparent; }
     .psf-widget .widget-title, .psf-widget p, .python-needs-you-widget .widget-title, .python-needs-you-widget p {
       margin-right: 34.04255%; }
 
