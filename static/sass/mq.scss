--- conflicted
+++ resolved
@@ -82,18 +82,14 @@
 }
 
 
-/* - - - Larger than 640px - - - */
-@media (min-width: px2em( 639px )) {
+/* - - - Larger than 640px, less that 940px - - - */
+@media (min-width: px2em( 640px )) and (max-width: px2em( 940px )) {
     
     body:after {
         @include javascript_tag( 'drawer_navigation' ); 
     }
-    @include min_width_640(); 
-<<<<<<< HEAD
-    
-    //@include drawer_nav_fortouch(); 
-=======
->>>>>>> 20a32033
+    @include stacked_nav(); 
+
 }
 
 
