<!doctype html>
{% load compressed %}
{% load sitetree %}
<!--[if lt IE 7]>   <html class="no-js ie6 lt-ie7 lt-ie8 lt-ie9">   <![endif]-->
<!--[if IE 7]>      <html class="no-js ie7 lt-ie8 lt-ie9">          <![endif]-->
<!--[if IE 8]>      <html class="no-js ie8 lt-ie9">                 <![endif]-->
<!--[if gt IE 8]><!--><html class="no-js" lang="en" dir="ltr">  <!--<![endif]-->

<head>
    <meta charset="utf-8">
    <meta http-equiv="X-UA-Compatible" content="IE=edge">

    <link rel="prefetch" href="//ajax.googleapis.com/">

    <meta name="application-name" content="{{ SITE_INFO.site_name }}">
    <meta name="msapplication-tooltip" content="{{ SITE_INFO.site_descript }}">
    <meta name="apple-mobile-web-app-title" content="{{ SITE_INFO.site_name }}">
    <meta name="apple-mobile-web-app-capable" content="yes">
    <meta name="apple-mobile-web-app-status-bar-style" content="black">

    <meta name="viewport" content="width=device-width, initial-scale=1.0">
    <meta name="HandheldFriendly" content="True">
    <meta name="format-detection" content="telephone=no">
    <meta http-equiv="cleartype" content="on">
    <meta http-equiv="imagetoolbar" content="false">{# Kills IE6's images toolbar. Still useful. #}

    <script src="{{ STATIC_URL }}js/libs/modernizr.js"></script>

    {% compressed_css 'style' %}
    {% compressed_css 'mq' %}
    {% comment %}
    {# equivalent to: #}
    <link rel="stylesheet" href="{{ STATIC_URL }}stylesheets/style.css" title="default">
    <link rel="stylesheet" href="{{ STATIC_URL }}stylesheets/mq.css" media="not print, braille, embossed, speech, tty">
    {% endcomment %}

    <!--[if (lte IE 8)&(!IEMobile)]>
    {% compressed_css 'no-mq' %}
    {# equivalent to: #}
    {#<link rel="stylesheet" href="{{ STATIC_URL }}stylesheets/no-mq.css" media="screen">#}
    <![endif]-->

    {# Place icon files in the root if possible (let browsers look for them where they expect them to be) #}
    <link rel="icon" type="image/x-icon" href="{{ STATIC_URL }}favicon.ico">
    <link rel="apple-touch-icon-precomposed" sizes="144x144" href="{{ STATIC_URL }}apple-touch-icon-144x144-precomposed.png">
    <link rel="apple-touch-icon-precomposed" sizes="114x114" href="{{ STATIC_URL }}apple-touch-icon-114x114-precomposed.png">
    <link rel="apple-touch-icon-precomposed" sizes="72x72" href="{{ STATIC_URL }}apple-touch-icon-72x72-precomposed.png">
    <link rel="apple-touch-icon-precomposed" href="{{ STATIC_URL }}apple-touch-icon-precomposed.png">
    <link rel="apple-touch-icon" href="{{ STATIC_URL }}apple-touch-icon-precomposed.png">

    {# Tile icon for Win8 (144x144 + tile color) #}
    <meta name="msapplication-TileImage" content="{{ STATIC_URL }}metro-icon-144x144-precomposed.png"><!-- white shape -->
    <meta name="msapplication-TileColor" content="#3673a5"><!-- python blue -->
    <meta name="msapplication-navbutton-color" content="#3673a5">

    <meta property="og:site_name" content="{{ SITE_INFO.site_name }}">
    <meta property="og:type" content="website">

    <title>{% block page_title %}Welcome to {{ SITE_INFO.site_name }}{% endblock %}</title>
    <meta property="og:title" content="{% block og_title %}Welcome to {{ SITE_INFO.site_name }}{% endblock %}">

    {# SEO and OpenGraph data - Needs to be fed dynamically according to the content of the page #}
    <meta name="description" content="{% block page-descript %}{{ SITE_INFO.site_descript }}{% endblock %}">
    <meta name="og:description" content="{% block og-descript %}{{ SITE_INFO.site_descript }}{% endblock %}">
    <meta name="keywords" content="{% block page-keywords %}Python programming language object oriented web free open source software license documentation download community{% endblock %}">
    <meta property="og:tag" content="{% block og-keywords %}Python programming language object oriented web free open source software license documentation download community{% endblock %}">
    <meta property="og:published_time" content="{% block og-publishedtime %}{% endblock %}">
    <meta property="og:modified_time" content="{% block og-modifiedtime %}{% endblock %}">
    <meta property="og:author" content="{% block og-author %}{% endblock %}">
    <meta property="og:section" content="{% block og-section %}{% endblock %}"> {# A high-level section name. E.g. Technology #}
    <meta property="og:url" content="{% block og-url %}{{ get_absolute_url }}{% endblock %}">{# permalink to the curent page #}
    <meta property="og:image" content="{% block og-image %}{% endblock %}">{# A path to an image used on the page. Helpful for telling crawlers what image to use for a page preview. Can be an array, meaning, there can be more than one of these tags (duplicate the WHOLE tag). #}
    <meta property="og:video" content="{% block og-video %}{% endblock %}">

    <link rel="author" href="{{ STATIC_URL }}humans.txt">

    {% comment %} No support for these yet...

    <link rel="sitemap" type="application/xml" title="{{ SITE_INFO.site_name }} Sitemap" href="/sitemap.xml">

    <link rel="search" type="application/opensearchdescription+xml" title="Search under the www.python.org Domain" href="/search-pysite.xml">
    <link rel="search" type="application/opensearchdescription+xml" title="Search within the Python Wiki" href="/search-pywiki.xml">
    <link rel="search" type="application/opensearchdescription+xml" title="Search within Python Books at Google Book Search" href="/search-pybooks.xml">
    <link rel="search" type="application/opensearchdescription+xml" title="Search within the Python Documentation" href="/search-pydocs.xml">
    <link rel="search" type="application/opensearchdescription+xml" title="Search for a Module in the Standard Library" href="/search-pymodules.xml">
    <link rel="search" type="application/opensearchdescription+xml" title="Search for Packages inside the Cheeseshop (PyPI)" href="/search-pycheese.xml">
    <link rel="search" type="application/opensearchdescription+xml" title="Search Archives of the Main Python Mailing List" href="/search-pythonlist.xml">

     * Need to support Twitter cards? Info about that here:
     * https://github.com/h5bp/html5-boilerplate/blob/master/doc/extend.md#twitter-cards
     *
     * RSS/Atom feeds:
     * <link rel="alternate" type="application/rss+xml" title="RSS" href="/rss.xml">
     * <link rel="alternate" type="application/atom+xml" title="Atom" href="/atom.xml">
     *
     * Hey everybody, there is a shortlink version of this page!
     * <link rel="shortlink" href="">
     *
     * Have a web app? Unobtrusively tell users where to get it:
     * <meta name="apple-itunes-app" content="app-id=APP_ID,app-argument=SOME_TEXT">
     *
     * Support "page flipping" in modern browsers, where applicable (nt all pages would have a prev/next relationship)
     * <link rel="next" href="/next"/>
     * <link rel="prev" href="/prev"/>
    {% endcomment %}
    
    {# Asynchronous Analytics snippet #}
    <script type="text/javascript">
    var _gaq = _gaq || [];
    _gaq.push(['_setAccount', 'UA-39055973-1']);
    _gaq.push(['_trackPageview']);

    (function() {
        var ga = document.createElement('script'); ga.type = 'text/javascript'; ga.async = true;
        ga.src = ('https:' == document.location.protocol ? 'https://ssl' : 'http://www') + '.google-analytics.com/ga.js';
        var s = document.getElementsByTagName('script')[0]; s.parentNode.insertBefore(ga, s);
    })();
    </script>

</head>

<body {% block body_attributes %}{% endblock %}>

    <div id="touchnav-wrapper">

        <!-- Sister Site Links -->
        <div id="top" class="top-bar do-not-print">

            <nav class="meta-navigation container" role="navigation">

                {# Allow Screen readers (hidden for all others) to skip the navigation and get to the main content #}
                <div class="skip-link screen-reader-text">
                    <a href="#content" title="Skip to content">Skip to content</a>
                </div>

                {# Fallback for browsers that do not display generated content... HTML entity will be the icon instead #}
                <a id="close-python-network" class="jump-link" href="#python-network" aria-hidden="true">
                    <span aria-hidden="true" class="icon-arrow-down"><span>&#9660;</span></span> Close
                </a>

                {% sitetree_menu from "main" include "trunk" template "sitetree/top.html" %}

                <a id="python-network" class="jump-link" href="#top" aria-hidden="true">
                    <span aria-hidden="true" class="icon-arrow-up"><span>&#9650;</span></span> The Python Network
                </a>

            </nav>

        </div>

        <!-- Header elements -->
        <header class="main-header" role="banner">
            <div class="container">

                <h1 class="site-headline">
                    {% block section-logo %}<a href="/"><img class="python-logo" src="{{ STATIC_URL }}img/python-logo.png" alt="python&trade;"></a>{% endblock %}
                </h1>

                <div class="options-bar do-not-print">

                    {# Its a little ugly, but no space between elements makes the inline-block style work better #}
                    <a id="site-map-link" class="jump-to-menu" href="#site-map"><span class="menu-icon">&equiv;</span> Menu</a><form class="search-the-site" action="/search/" method="get">
                        <fieldset title="Search Python.org">

                            <span aria-hidden="true" class="icon-search"></span>

                            <label class="screen-reader-text" for="search-field">Search This Site</label>
                            <input id="s" name="q" type="search" role="textbox" class="search-field" placeholder="Search" tabindex="1">

                            <button type="submit" name="submit" id="submit" class="search-button" title="Submit this Search" tabindex="3">
                                GO
                            </button>

                            {# I heard IE needs this in order to have the form submit by pressing the enter key. True? #}
                            <!--[if IE]><input type="text" style="display: none;" disabled="disabled" size="1" tabindex="4"><![endif]-->

                        </fieldset>
                    </form><span class="breaker"></span><div class="adjust-font-size" aria-hidden="true">
                        <ul class="navigation menu" aria-label="Adjust Text Size on Page">
                            <li class="tier-1 last" aria-haspopup="true">
                                <a href="#" class="action-trigger"><strong><small>A</small> A</strong></a>
                                <ul class="subnav menu">
                                    <li class="tier-2 element-1" role="treeitem"><a class="text-shrink" title="Make Text Smaller" href="javascript:;">Smaller</a></li>
                                    <li class="tier-2 element-2" role="treeitem"><a class="text-grow" title="Make Text Larger" href="javascript:;">Larger</li>
                                    <li class="tier-2 element-3" role="treeitem"><a class="text-reset" title="Reset any font size changes I have made" href="javascript:;">Reset</a></li>
                                </ul>
                            </li>
                        </ul>
                    </div><div class="winkwink-nudgenudge">
                        <ul class="navigation menu" aria-label="Social Media Navigation">
                            <li class="tier-1 last" aria-haspopup="true">
                                <a href="#" class="action-trigger">Socialize</a>
                                <ul class="subnav menu">
                                    <li class="tier-2 element-1" role="treeitem"><a href="http://plus.google.com/+Python"><span aria-hidden="true" class="icon-google-plus"></span>Google+</a></li>
                                    <li class="tier-2 element-2" role="treeitem"><a href="http://www.facebook.com/pythonlang?fref=ts"><span aria-hidden="true" class="icon-facebook"></span>Facebook</a></li>
                                    <li class="tier-2 element-3" role="treeitem"><a href="http://twitter.com/ThePSF"><span aria-hidden="true" class="icon-twitter"></span>@ThePSF</a></li>
                                    <li class="tier-2 element-4" role="treeitem"><a href="http://github.com/python-git/python"><span aria-hidden="true" class="icon-github"></span>GitHub</a></li>
                                    <li class="tier-2 element-5" role="treeitem"><a href="http://irc.freenode.net"><span aria-hidden="true" class="icon-freenode"></span>IRC on Freenode</a></li>
                                </ul>
                            </li>
                        </ul>
                    </div><div class="account-signin">
                        <ul class="navigation menu" aria-label="Social Media Navigation">
                            <li class="tier-1 last" aria-haspopup="true">
                                {% if request.user.is_authenticated %}
                                <a href="{% url 'account_logout' %}" title="Sign Out of Python.org">Sign Out</a>
                                {% else %}
                                <a href="{% url 'account_login' %}" title="Sign Up or Sign In to Python.org">Sign In</a>
                                {% endif %}
                            </li>
                        </ul>
                    </div>

                </div><!-- end options-bar -->

                <nav id="mainnav" class="{% block main-nav_attributes %}python-navigation{% endblock %} main-navigation do-not-print" role="navigation">
                    {% block main_navigation %}
                        {% sitetree_menu from "main" include "python-meta" template "sitetree/submenu.html" %}
                    {% endblock main_navigation %}
                </nav>

                <div class="header-banner {% block header-banner_attributes %}{% endblock %}"> <!-- for optional "do-not-print" class -->
                    {% block header_content %}
                    {% endblock %}
                </div>

                {% block intro_copy %}
                {% endblock %}

             </div><!-- end .container -->
        </header>

        <div id="content" class="content-wrapper">
            <!-- Main Content Column -->
            <div class="container">

                <section class="main-content {% block content_attributes %}{% endblock %}" role="main">

                    {% block breadcrumbs %}
                    {% endblock breadcrumbs %}

                    {% block content %}
                    {% endblock content %}

                </section>

                {% block left_sidebar %}
                {% endblock left_sidebar %}

                {% block right_sidebar %}
                {% endblock right_sidebar %}


            </div><!-- end .container -->
        </div><!-- end #content .content-wrapper -->

        <!-- Footer and social media list -->
        <footer id="site-map" class="main-footer" role="contentinfo">
            <div class="main-footer-links">
                <div class="container">

                    {% block footer_sitemap %}
                    <a id="back-to-top-1" class="jump-link" href="#python-network"><span aria-hidden="true" class="icon-arrow-up"><span>&#9650;</span></span> Back to Top</a>

                    {% sitetree_menu from "main" include "python-meta" template "sitetree/footer.html" %}

                    <a id="back-to-top-2" class="jump-link" href="#python-network"><span aria-hidden="true" class="icon-arrow-up"><span>&#9650;</span></span> Back to Top</a>
                    {% endblock footer_sitemap %}

                </div><!-- end .container -->
            </div> <!-- end .main-footer-links -->

            <div id="leave_feedback" class="feedback">
                <div class="container">

                    <div class="shrubbery">
                        <h2 class="widget-title"><span aria-hidden="true" class="icon-megaphone"></span>Feedback Wanted!</h2>
                        <h3>{{ SITE_INFO.site_name }} Beta only gets better if we hear from you.</h3>
                        <p><a href="#feedback_form" class="accordion-trigger"><strong>Click here</strong> to report a problem, leave a constructive suggestion, or to volunteer as a Beta tester.</a></p>
                    </div>

                    <div id="feedback_form" class="row accordion-wrapper">
                        {% load feedbacks_tags %}
                        {% get_feedback_form %}
                    </div>
                </div>
            </div>

            <div class="site-base">
                <div class="container">
                    {# These need to be hooked up to a URL and page content at some point #}
                    <ul class="footer-links navigation menu do-not-print" role="tree">
                        <li class="tier-1 element-1"><a href="/about/help/">Help &amp; <span class="say-no-more">General</span> Contact</a></li>
                        <li class="tier-1 element-2"><a href="/community/diversity/">Diversity <span class="say-no-more">Initiatives</span></a></li>
                        <!--<li class="tier-1 element-3"><a href="#"><span class="say-no-more">Website</span> Colophon</a></li>-->
                    </ul>

                    <div class="copyright">
                        <p><small>
                            <span class="pre">Copyright &copy;2001-{% now 'Y' %}.</span>
<<<<<<< HEAD
                            <span class="pre"><a href="/psf/">Python Software Foundation</a></span>
=======
                            <span class="pre"><a href="/psf-landing/">Python Software Foundation</a></span>
>>>>>>> 78051659
                            <span class="pre"><a href="/about/legal/">Legal Statements</a></span>
                            <span class="pre"><a href="/privacy/">Privacy Policy</a></span>
                        </small></p>
                    </div>

                </div><!-- end .container -->
            </div><!-- end .site-base -->

        </footer>


        <!-- Feedback Flag -->
        <div class="feedback-flag">
            <a id="feedback-trigger" class="feedback-label" href="#leave_feedback"><span aria-hidden="true" class="icon-megaphone"></span> Feedback</a>
        </div>


        <div id="nojs" class="do-not-print">
            <p><strong>Notice:</strong> While Javascript is not essential for this website, your interaction with the content will be limited. Please turn Javascript on for the full experience. </p>
        </div>

        <!--[if lt IE 8]>
        <div id="oldie-warning" class="do-not-print">
            <p><strong>Notice:</strong> Your browser is <em>ancient</em> and <a href="http://www.ie6countdown.com/">Microsoft agrees</a>. <a href="http://browsehappy.com/">Upgrade to a different browser</a> or <a href="http://www.google.com/chromeframe/?redirect=true">install Google Chrome Frame</a> to experience a better web.</p>
        </div>
        <![endif]-->

    </div><!-- end #touchnav-wrapper -->

    {% block javascript %}
    <script src="//ajax.googleapis.com/ajax/libs/jquery/1.8.2/jquery.min.js"></script>
    <script>window.jQuery || document.write('<script src="{{ STATIC_URL }}js/libs/jquery-1.8.2.min.js"><\/script>')</script>

    {% compressed_js 'main' %}
    {% comment %}
    {# equivalent to: #}
    <script src="{{ STATIC_URL }}js/plugins.js"></script>
    <script src="{{ STATIC_URL }}js/script.js"></script>
    {% endcomment %}

    <!--[if lte IE 7]>
    {% compressed_js 'IE8' %}
    {# equivalent to: #}
    {#<script src="{{ STATIC_URL }}js/plugins/IE8.js"></script>#}
    <![endif]-->

    <!--[if lte IE 8]>
    {% compressed_js 'getComputedStyle' %}
    {# equivalent to: #}
    {#<script src="{{ STATIC_URL }}js/plugins/getComputedStyle.js"></script>#}
    <![endif]-->

    {% endblock javascript %}

</body>
</html><|MERGE_RESOLUTION|>--- conflicted
+++ resolved
@@ -298,11 +298,7 @@
                     <div class="copyright">
                         <p><small>
                             <span class="pre">Copyright &copy;2001-{% now 'Y' %}.</span>
-<<<<<<< HEAD
-                            <span class="pre"><a href="/psf/">Python Software Foundation</a></span>
-=======
                             <span class="pre"><a href="/psf-landing/">Python Software Foundation</a></span>
->>>>>>> 78051659
                             <span class="pre"><a href="/about/legal/">Legal Statements</a></span>
                             <span class="pre"><a href="/privacy/">Privacy Policy</a></span>
                         </small></p>
