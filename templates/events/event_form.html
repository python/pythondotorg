{% extends "base.html" %}
{% load boxes %}

{% block page_title %}Submit an Event | {{ SITE_INFO.site_name }}{% endblock %}
{% block og_title %}Submit an Event{% endblock %}


<<<<<<< HEAD
{% block body_attributes %}class="python events{% if not featured %} default-page{% endif %}"{% endblock %}


{% block header_content %}
    {% if featured %}
                <div class="featured-event">

                    <h2 class="welcome-message">Featured Python Event</h2>

                    <h1 class="call-to-action">{{ featured.title|striptags }}</h1>

                    <p class="event-date"><time datetime="{{ featured.next_datetime.dt_start|date:'c' }}">
                        {{ featured.next_datetime.dt_start|date:"l, F d, Y" }}
                    </time></p>
                    <p class="excerpt">{{ featured.description.rendered|striptags|truncatewords:"60" }} <a class="readmore" href="{{ featured.get_absolute_url }}">Read more</a></p>
                </div>
    {% endif %}
{% endblock header_content %}


=======
>>>>>>> 20d3be59
{% block content_attributes %}with-right-sidebar{% endblock %}



{% block content %}
    <article class="text">

        <p>For bulk submittions, <a href="https://wiki.python.org/moin/PythonEventsCalendar#Submitting_an_Event">click here.</a></p>

        <header class="article-header">
            <h1 class="page-title">Submit an Event</h1>
        </header>

        <form class="wide-form" action="" method="post">
            {% csrf_token %}
            {% if next %}<input type="hidden" name="next" value="{{ next }}" />{% endif %}

            {{ form.as_p }}
            <p>
                <button type="submit" name="Submit">Send</button>
            </p>
        </form>
    </article>
{% endblock content %}

{% block right_sidebar %}
    <aside class="right-sidebar" role="secondary">
        <div class="sidebar-widget subscribe-widget">
            <h2 class="widget-title">Python Event Subscriptions</h2>
            <p>Subscribe to Python Event Calendars:</p>
            <ul class="menu">
                {% if calendar.embed %}<li><a href="{{ calendar.embed }}"><span aria-hidden="true" class="icon-embed"></span>Embeddable widget</a></li>{% endif %}
                {% if calendar.rss %}<li><a href="{{ calendar.rss }}"><span aria-hidden="true" class="icon-feed"></span>Events via RSS</a></li>{% endif %}
                {% if calendar.url %}<li><a href="{{ calendar.url }}"><span aria-hidden="true" class="icon-ical"></span>Events in iCal format</a></li>{% endif %}
                {% if calendar.twitter %}<li><a href="{{ calendar.twitter }}"><span aria-hidden="true" class="icon-twitter"></span>Events on Twitter</a></li>{% endif %}
            </ul>
            {% box 'events-subscriptions' %}

        </div>
        
        {% if event_categories %}
        <div class="sidebar-widget eventtypes-widget">
            <h2 class="widget-title">Event Categories</h2>
            <p class="give-me-more"><a href="#" title="More Event Categories">More</a></p>
            <ul class="menu">
                {% for category in event_categories %}
                <li><a href="{{ category.get_absolute_url }}">{{ category.name }}</a></li>
                {% endfor %}
                <li><a class="readmore" href="{% url 'events:eventcategory_list' calendar_slug=view.kwargs.calendar_slug %}">More Types</a></li>
            </ul>
        </div>
        {% endif %}
        
    </aside>
{% endblock right_sidebar %}<|MERGE_RESOLUTION|>--- conflicted
+++ resolved
@@ -5,7 +5,6 @@
 {% block og_title %}Submit an Event{% endblock %}
 
 
-<<<<<<< HEAD
 {% block body_attributes %}class="python events{% if not featured %} default-page{% endif %}"{% endblock %}
 
 
@@ -26,8 +25,6 @@
 {% endblock header_content %}
 
 
-=======
->>>>>>> 20d3be59
 {% block content_attributes %}with-right-sidebar{% endblock %}
 
 
