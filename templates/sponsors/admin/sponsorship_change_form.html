--- conflicted
+++ resolved
@@ -16,15 +16,15 @@
     </li>
     {% endif %}
 
-<<<<<<< HEAD
     {% if sp.FINALIZED in sp.next_status %}
     <li>
         <a href="{{ sp.sow_admin_url }}"  style="background: #417690">Review Statement of Work</a>
-=======
+    </li>
+    {% endif %}
+
     {% if sp.status != sp.FINALIZED and sp.status != sp.APPLIED %}
     <li>
         <a href="{% url 'admin:sponsors_sponsorship_rollback_to_edit' sp.pk %}">Rollback to Edit</a>
->>>>>>> c70d9233
     </li>
     {% endif %}
 
