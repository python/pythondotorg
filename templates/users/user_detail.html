{% extends "users/base.html" %}
{% load users_tags %}

{% block page_title %}{% firstof object.get_full_name object %} | Our Users &amp; Members | {{ SITE_INFO.site_name }}{% endblock %}

{% block body_attributes %}class="psf users default-page"{% endblock %}


{% block main-nav_attributes %}psf-navigation{% endblock %}


{% block content_attributes %}with-right-sidebar{% endblock %}


{% block user_content %}

    <article class="text">
        <div class="user-profile-display">

            <div class="user-profile-name">
                <p><span class="profile-label">Name:</span> {% firstof object.get_full_name object %}</p>
            </div>
            <div class="user-profile-membership">
                <p><span class="profile-label"><span class="icon-python" aria-hidden="true"></span> PSF Member?</span> {{ object.has_membership|yesno|capfirst }}</p>
            </div>
            {% comment %}
            <div class="user-profile-location">
                <p><span class="profile-label">Location:</span> {{ object|user_location|default:"Not Specified" }}</p>
            </div>
<<<<<<< HEAD
            {% comment %}
=======

>>>>>>> 97e13f86
            Disable it due to high amount of spam account.
            {% if object.bio and object.bio.raw.strip %}
            <div class="user-profile-bio">
                <p><span class="profile-label">Bio:</span></p> {{ object.bio|escape }}
            </div>
            {% endif %}
            {% endcomment %}

                All possible supported networks with icons.
                We don't need to support all of these through the profile if you do not want to

            <div class="user-social-profiles">
                <ul class="menu">
                    <li><a href="#" title="To this user's Twitter profile"><span class="icon-twitter" aria-hidden="true"></span>{% firstof object.get_full_name object %} on Twitter</a></li>
                    <li><a href="#" title="To this user's Freenode profile"><span class="icon-freenode" aria-hidden="true"></span>{% firstof object.get_full_name object %} on Freenode</a></li>
                    <li><a href="#" title="To this user's GitHub profile"><span class="icon-github" aria-hidden="true"></span>{% firstof object.membership.preferred_name object.membership.legal_name object %} on Github</a></li>
                    <li><a href="#" title="To this user's StackOverflow profile"><span class="icon-stack-overflow" aria-hidden="true"></span>{% firstof object.membership.preferred_name object.membership.legal_name object %} on StackOverflow</a></li>
                    <li><a href="#" title="To this user's Google+ profile"><span class="icon-google-plus" aria-hidden="true"></span>{% firstof object.membership.preferred_name object.membership.legal_name object %} on Google+</a></li>
                    <li><a href="#" title="To this user's personal blog"><span class="icon-feed" aria-hidden="true"></span>{% firstof object.membership.preferred_name object.membership.legal_name object %}'s personal blog</a></li>
                </ul>
            </div>
            {% endcomment %}

        </div>
    </article>

{% endblock user_content %}<|MERGE_RESOLUTION|>--- conflicted
+++ resolved
@@ -27,11 +27,7 @@
             <div class="user-profile-location">
                 <p><span class="profile-label">Location:</span> {{ object|user_location|default:"Not Specified" }}</p>
             </div>
-<<<<<<< HEAD
-            {% comment %}
-=======
 
->>>>>>> 97e13f86
             Disable it due to high amount of spam account.
             {% if object.bio and object.bio.raw.strip %}
             <div class="user-profile-bio">
